// ------------------------------------------------------------
//  Copyright (c) Microsoft Corporation.  All rights reserved.
//  Licensed under the MIT License (MIT). See License.txt in the repo root for license information.
// ------------------------------------------------------------

namespace Microsoft.Azure.IIoT.Modules.OpcUa.Twin {
    using Microsoft.Azure.IIoT.Modules.OpcUa.Twin.Runtime;
    using Microsoft.Azure.IIoT.Modules.OpcUa.Twin.Controllers;
    using Microsoft.Azure.IIoT.OpcUa.Edge;
    using Microsoft.Azure.IIoT.OpcUa.Edge.Control.Services;
    using Microsoft.Azure.IIoT.OpcUa.Edge.Export.Services;
    using Microsoft.Azure.IIoT.OpcUa.Edge.Supervisor.Services;
    using Microsoft.Azure.IIoT.OpcUa.Edge.Twin.Services;
    using Microsoft.Azure.IIoT.OpcUa.Protocol;
    using Microsoft.Azure.IIoT.OpcUa.Protocol.Services;
    using Microsoft.Azure.IIoT.Module;
    using Microsoft.Azure.IIoT.Module.Framework;
    using Microsoft.Azure.IIoT.Module.Framework.Services;
    using Microsoft.Azure.IIoT.Module.Framework.Client;
    using Microsoft.Azure.IIoT.Tasks.Default;
    using Microsoft.Azure.IIoT.Utils;
    using Microsoft.Azure.IIoT.Hub;
    using Microsoft.Azure.IIoT.Serializers;
    using Microsoft.Extensions.Configuration;
    using Autofac;
    using System;
    using System.Runtime.Loader;
    using System.Threading.Tasks;
    using System.Diagnostics;
    using System.Threading;
    using Serilog;
    using Prometheus;

    /// <summary>
    /// Module Process
    /// </summary>
    public class ModuleProcess : IProcessControl {

        /// <summary>
        /// Site of the module
        /// </summary>
        public string SiteId { get; set; }

        /// <summary>
        /// Whethr the module is running
        /// </summary>

        public event EventHandler<bool> OnRunning;

        /// <summary>
        /// Create process
        /// </summary>
        /// <param name="config"></param>
        /// <param name="injector"></param>
        public ModuleProcess(IConfiguration config, IInjector injector = null) {
            _config = config;
            _injector = injector;
            _exitCode = 0;
            _exit = new TaskCompletionSource<bool>();
            AssemblyLoadContext.Default.Unloading += _ => _exit.TrySetResult(true);
            SiteId = _config?.GetValue<string>("site", null);
        }

        /// <inheritdoc/>
        public void Reset() {
            _reset.TrySetResult(true);
        }

        /// <inheritdoc/>
        public void Exit(int exitCode) {

            // Shut down gracefully.
            _exitCode = exitCode;
            _exit.TrySetResult(true);

            if (Host.IsContainer) {
                // Set timer to kill the entire process after 5 minutes.
#pragma warning disable IDE0067 // Dispose objects before losing scope
                var _ = new Timer(o => {
                    Log.Logger.Fatal("Killing non responsive module process!");
                    Process.GetCurrentProcess().Kill();
                }, null, TimeSpan.FromMinutes(5), TimeSpan.FromMinutes(5));
#pragma warning restore IDE0067 // Dispose objects before losing scope
            }
        }

        /// <summary>
        /// Run module host
        /// </summary>
        public async Task<int> RunAsync() {
            // Wait until the module unloads
            while (true) {
                using (var hostScope = ConfigureContainer(_config)) {
                    _reset = new TaskCompletionSource<bool>();
                    var module = hostScope.Resolve<IModuleHost>();
                    var identity = hostScope.Resolve<IIdentity>();
                    var logger = hostScope.Resolve<ILogger>();
                    var config = new Config(_config);
                    IMetricServer server = null;
                    try {
                        // Start module
<<<<<<< HEAD
                        var product = "OpcTwin_" +
                            GetType().Assembly.GetReleaseVersion().ToString();
                        await module.StartAsync(IdentityType.Supervisor, SiteId,
                            product, this);
                        if (hostScope.TryResolve(out server)) {
                            server.Start();
                        }
                        kTwinModuleStart.WithLabels(
                            identity.DeviceId ?? "", identity.ModuleId ?? "").Inc();
=======
                        var version = GetType().Assembly.GetReleaseVersion().ToString();
                        kTwinModuleStart.WithLabels(
                            identity.DeviceId ?? "", identity.ModuleId ?? "").Inc();
                        await module.StartAsync(IdentityType.Supervisor, SiteId,
                            "OpcTwin", version, this);
>>>>>>> 68160125
                        OnRunning?.Invoke(this, true);
                        await Task.WhenAny(_reset.Task, _exit.Task);
                        if (_exit.Task.IsCompleted) {
                            logger.Information("Module exits...");
                            return _exitCode;
                        }
                        _reset = new TaskCompletionSource<bool>();
                        logger.Information("Module reset...");
                    }
                    catch (Exception ex) {
                        logger.Error(ex, "Error during module execution - restarting!");
                    }
                    finally {
                        if (server != null) {
                            await server.StopAsync();
                        }
                        await module.StopAsync();
                        kTwinModuleStart.WithLabels(
                            identity.DeviceId ?? "", identity.ModuleId ?? "").Set(0);
                        OnRunning?.Invoke(this, false);
                    }
                }
            }
        }

        /// <summary>
        /// Autofac configuration.
        /// </summary>
        /// <param name="configuration"></param>
        /// <returns></returns>
        private IContainer ConfigureContainer(IConfiguration configuration) {

            var config = new Config(configuration);
            var builder = new ContainerBuilder();

            // Register configuration interfaces
            builder.RegisterInstance(config)
                .AsImplementedInterfaces();
            builder.RegisterInstance(this)
                .AsImplementedInterfaces();

            // register logger
            builder.AddDiagnostics(config);

            // Register module framework
            builder.RegisterModule<ModuleFramework>();
            builder.RegisterModule<NewtonSoftJsonModule>();

            // Register opc ua services
            builder.RegisterType<ClientServices>()
                .AsImplementedInterfaces().SingleInstance();
            builder.RegisterType<AddressSpaceServices>()
                .AsImplementedInterfaces();
            builder.RegisterType<DataTransferServices>()
                .AsImplementedInterfaces();
            builder.RegisterType<VariantEncoderFactory>()
                .AsImplementedInterfaces();
            builder.RegisterType<StackLogger>()
                .AsImplementedInterfaces().SingleInstance().AutoActivate();
            builder.RegisterType<TaskProcessor>()
                .AsImplementedInterfaces();

            // Register controllers
            builder.RegisterType<SupervisorMethodsController>()
                .AsImplementedInterfaces().InstancePerLifetimeScope();
            builder.RegisterType<SupervisorSettingsController>()
                .AsImplementedInterfaces().InstancePerLifetimeScope();

            // Register supervisor services
            builder.RegisterType<SupervisorServices>()
                .AsImplementedInterfaces().InstancePerLifetimeScope();
            builder.RegisterType<TwinContainerFactory>()
                .AsImplementedInterfaces().InstancePerLifetimeScope();

            if (_injector != null) {
                // Inject additional services
                builder.RegisterInstance(_injector)
                    .AsImplementedInterfaces().SingleInstance()
                    .ExternallyOwned();

                _injector.Inject(builder);
            }

            return builder.Build();
        }

        /// <summary>
        /// Container factory for twins
        /// </summary>
        public class TwinContainerFactory : IContainerFactory {

            /// <summary>
            /// Create twin container factory
            /// </summary>
            /// <param name="client"></param>
            /// <param name="logger"></param>
            /// <param name="injector"></param>
            public TwinContainerFactory(IClientHost client, ILogger logger,
                IInjector injector = null) {
                _client = client ?? throw new ArgumentNullException(nameof(client));
                _logger = logger ?? throw new ArgumentNullException(nameof(logger));
                _injector = injector;
            }

            /// <inheritdoc/>
            public IContainer Create(Action<ContainerBuilder> configure) {

                // Create container for all twin level scopes...
                var builder = new ContainerBuilder();

                // Register outer instances
                builder.RegisterInstance(_logger)
                    .ExternallyOwned()
                    .AsImplementedInterfaces();
                builder.RegisterInstance(_client)
                    .ExternallyOwned()
                    .AsImplementedInterfaces();

                // Register other opc ua services
                builder.RegisterType<VariantEncoderFactory>()
                    .AsImplementedInterfaces();
                builder.RegisterType<TwinServices>()
                    .AsImplementedInterfaces().InstancePerLifetimeScope();
                builder.RegisterType<AddressSpaceServices>()
                    .AsImplementedInterfaces().InstancePerLifetimeScope();
                builder.RegisterType<DataTransferServices>()
                    .AsImplementedInterfaces().InstancePerLifetimeScope();

                // Register module framework
                builder.RegisterModule<ModuleFramework>();
                builder.RegisterModule<NewtonSoftJsonModule>();

                // Register twin controllers
                builder.RegisterType<EndpointMethodsController>()
                    .AsImplementedInterfaces().InstancePerLifetimeScope();
                builder.RegisterType<EndpointSettingsController>()
                    .AsImplementedInterfaces().InstancePerLifetimeScope();

                configure?.Invoke(builder);
                _injector?.Inject(builder);

                // Build twin container
                return builder.Build();
            }

            private readonly IClientHost _client;
            private readonly IInjector _injector;
            private readonly ILogger _logger;
        }

        private readonly IConfiguration _config;
        private readonly IInjector _injector;
        private readonly TaskCompletionSource<bool> _exit;
        private TaskCompletionSource<bool> _reset;
        private int _exitCode;
        private static readonly Gauge kTwinModuleStart = Metrics
            .CreateGauge("iiot_edge_twin_module_start", "twin module started",
                new GaugeConfiguration {
                    LabelNames = new[] { "deviceid", "module" }
                });
    }
}<|MERGE_RESOLUTION|>--- conflicted
+++ resolved
@@ -98,24 +98,14 @@
                     var config = new Config(_config);
                     IMetricServer server = null;
                     try {
-                        // Start module
-<<<<<<< HEAD
-                        var product = "OpcTwin_" +
-                            GetType().Assembly.GetReleaseVersion().ToString();
+                        var version = GetType().Assembly.GetReleaseVersion().ToString();
                         await module.StartAsync(IdentityType.Supervisor, SiteId,
-                            product, this);
+                            "OpcTwin", version, this);
                         if (hostScope.TryResolve(out server)) {
                             server.Start();
                         }
                         kTwinModuleStart.WithLabels(
                             identity.DeviceId ?? "", identity.ModuleId ?? "").Inc();
-=======
-                        var version = GetType().Assembly.GetReleaseVersion().ToString();
-                        kTwinModuleStart.WithLabels(
-                            identity.DeviceId ?? "", identity.ModuleId ?? "").Inc();
-                        await module.StartAsync(IdentityType.Supervisor, SiteId,
-                            "OpcTwin", version, this);
->>>>>>> 68160125
                         OnRunning?.Invoke(this, true);
                         await Task.WhenAny(_reset.Task, _exit.Task);
                         if (_exit.Task.IsCompleted) {
