--- conflicted
+++ resolved
@@ -29,10 +29,6 @@
     using System.Threading;
     using Serilog;
     using Prometheus;
-<<<<<<< HEAD
-=======
-
->>>>>>> 4a17a35e
 
     /// <summary>
     /// Module Process
@@ -92,33 +88,21 @@
                 using (var hostScope = ConfigureContainer(_config)) {
                     _reset = new TaskCompletionSource<bool>();
                     var module = hostScope.Resolve<IModuleHost>();
+                    var identity = hostScope.Resolve<IIdentity>();
                     var logger = hostScope.Resolve<ILogger>();
-<<<<<<< HEAD
                     var config = new Config(_config);
                     IMetricServer server = null;
                     try {
                         // Start module
                         var product = "OpcTwin_" +
                             GetType().Assembly.GetReleaseVersion().ToString();
-=======
-                    var moduleConfig = hostScope.Resolve<IModuleConfig>();
-                    var identity = hostScope.Resolve<IIdentity>();
-                    logger.Information("Initiating prometheus at port {0}/metrics", kTwinPrometheusPort);
-                    var server = new MetricServer(port: kTwinPrometheusPort);
-                    try {
-                        server.StartWhenEnabled(moduleConfig, logger);
-                        // Start module
-                        var product = "OpcTwin_" +
-                            GetType().Assembly.GetReleaseVersion().ToString();
-                        kTwinModuleStart.WithLabels(
-                            identity.DeviceId ?? "", identity.ModuleId ?? "").Inc();
->>>>>>> 4a17a35e
                         await module.StartAsync(IdentityType.Supervisor, SiteId,
                             product, this);
                         if (hostScope.TryResolve(out server)) {
                             server.Start();
                         }
-                        kTwinModuleStart.Inc();
+                        kTwinModuleStart.WithLabels(
+                            identity.DeviceId ?? "", identity.ModuleId ?? "").Inc();
                         OnRunning?.Invoke(this, true);
                         await Task.WhenAny(_reset.Task, _exit.Task);
                         if (_exit.Task.IsCompleted) {
@@ -132,18 +116,12 @@
                         logger.Error(ex, "Error during module execution - restarting!");
                     }
                     finally {
-<<<<<<< HEAD
-                        kTwinModuleStart.Set(0);
                         if (server != null) {
                             await server.StopAsync();
                         }
                         await module.StopAsync();
-=======
                         kTwinModuleStart.WithLabels(
                             identity.DeviceId ?? "", identity.ModuleId ?? "").Set(0);
-                        await module.StopAsync();
-                        server.StopWhenEnabled(moduleConfig, logger);
->>>>>>> 4a17a35e
                         OnRunning?.Invoke(this, false);
                     }
                 }
