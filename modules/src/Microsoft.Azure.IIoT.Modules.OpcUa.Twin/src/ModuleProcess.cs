// ------------------------------------------------------------
//  Copyright (c) Microsoft Corporation.  All rights reserved.
//  Licensed under the MIT License (MIT). See License.txt in the repo root for license information.
// ------------------------------------------------------------

namespace Microsoft.Azure.IIoT.Modules.OpcUa.Twin {
    using Microsoft.Azure.IIoT.Modules.OpcUa.Twin.Runtime;
    using Microsoft.Azure.IIoT.Modules.OpcUa.Twin.Controllers;
    using Microsoft.Azure.IIoT.OpcUa.Edge;
    using Microsoft.Azure.IIoT.OpcUa.Edge.Twin.Services;
    using Microsoft.Azure.IIoT.OpcUa.Edge.Supervisor.Services;
    using Microsoft.Azure.IIoT.OpcUa.Protocol;
    using Microsoft.Azure.IIoT.OpcUa.Protocol.Services;
    using Microsoft.Azure.IIoT.Module;
    using Microsoft.Azure.IIoT.Module.Framework;
    using Microsoft.Azure.IIoT.Module.Framework.Services;
    using Microsoft.Azure.IIoT.Module.Framework.Client;
    using Microsoft.Azure.IIoT.Tasks.Default;
    using Microsoft.Azure.IIoT.Utils;
    using Microsoft.Azure.IIoT.Hub;
    using Microsoft.Azure.IIoT.Serializers;
    using Microsoft.Extensions.Configuration;
    using Autofac;
    using System;
    using System.Runtime.Loader;
    using System.Threading.Tasks;
    using System.Diagnostics;
    using System.Threading;
    using Serilog;
    using Prometheus;

    /// <summary>
    /// Module Process
    /// </summary>
    public class ModuleProcess : IProcessControl {

        /// <summary>
        /// Site of the module
        /// </summary>
        public string SiteId { get; set; }

        /// <summary>
        /// Whethr the module is running
        /// </summary>

        public event EventHandler<bool> OnRunning;

        /// <summary>
        /// Create process
        /// </summary>
        /// <param name="config"></param>
        /// <param name="injector"></param>
        public ModuleProcess(IConfiguration config, IInjector injector = null) {
            _config = config;
            _injector = injector;
            _exitCode = 0;
            _exit = new TaskCompletionSource<bool>();
            AssemblyLoadContext.Default.Unloading += _ => _exit.TrySetResult(true);
            SiteId = _config?.GetValue<string>("site", null);
        }

        /// <inheritdoc/>
        public void Reset() {
            _reset.TrySetResult(true);
        }

        /// <inheritdoc/>
        public void Exit(int exitCode) {

            // Shut down gracefully.
            _exitCode = exitCode;
            _exit.TrySetResult(true);

            if (Host.IsContainer) {
                // Set timer to kill the entire process after 5 minutes.
#pragma warning disable IDE0067 // Dispose objects before losing scope
                var _ = new Timer(o => {
                    Log.Logger.Fatal("Killing non responsive module process!");
                    Process.GetCurrentProcess().Kill();
                }, null, TimeSpan.FromMinutes(5), TimeSpan.FromMinutes(5));
#pragma warning restore IDE0067 // Dispose objects before losing scope
            }
        }

        /// <summary>
        /// Run module host
        /// </summary>
        public async Task<int> RunAsync() {
            // Wait until the module unloads
            while (true) {
                using (var hostScope = ConfigureContainer(_config)) {
                    _reset = new TaskCompletionSource<bool>();
                    var module = hostScope.Resolve<IModuleHost>();
                    var identity = hostScope.Resolve<IIdentity>();
                    var logger = hostScope.Resolve<ILogger>();
                    var config = new Config(_config);
                    IMetricServer server = null;
                    try {
                        var version = GetType().Assembly.GetReleaseVersion().ToString();
<<<<<<< HEAD
=======
                        kTwinModuleStart.WithLabels(
                            identity.DeviceId ?? "", identity.ModuleId ?? "").Inc();
                        logger.Information("Starting module OpcTwin version {version}.", version);
>>>>>>> b76af90a
                        await module.StartAsync(IdentityType.Supervisor, SiteId,
                            "OpcTwin", version, this);
                        if (hostScope.TryResolve(out server)) {
                            server.Start();
                        }
                        kTwinModuleStart.WithLabels(
                            identity.DeviceId ?? "", identity.ModuleId ?? "").Inc();
                        OnRunning?.Invoke(this, true);
                        await Task.WhenAny(_reset.Task, _exit.Task);
                        if (_exit.Task.IsCompleted) {
                            logger.Information("Module exits...");
                            return _exitCode;
                        }
                        _reset = new TaskCompletionSource<bool>();
                        logger.Information("Module reset...");
                    }
                    catch (Exception ex) {
                        logger.Error(ex, "Error during module execution - restarting!");
                    }
                    finally {
                        kTwinModuleStart.WithLabels(
                            identity.DeviceId ?? "", identity.ModuleId ?? "").Set(0);
                        if (server != null) {
                            await server.StopAsync();
                        }
                        await module.StopAsync();
                        OnRunning?.Invoke(this, false);
                    }
                }
            }
        }

        /// <summary>
        /// Autofac configuration.
        /// </summary>
        /// <param name="configuration"></param>
        /// <returns></returns>
        private IContainer ConfigureContainer(IConfiguration configuration) {

            var config = new Config(configuration);
            var builder = new ContainerBuilder();

            // Register configuration interfaces
            builder.RegisterInstance(config)
                .AsImplementedInterfaces();
            builder.RegisterInstance(config.Configuration)
                .AsImplementedInterfaces();
            builder.RegisterInstance(this)
                .AsImplementedInterfaces();

            // register logger
            builder.AddDiagnostics(config);

            // Register module framework
            builder.RegisterModule<ModuleFramework>();
            builder.RegisterModule<NewtonSoftJsonModule>();

            // Register opc ua services
            builder.RegisterType<ClientServices>()
                .AsImplementedInterfaces().SingleInstance();
            builder.RegisterType<AddressSpaceServices>()
                .AsImplementedInterfaces();
            builder.RegisterType<DataTransferServices>()
                .AsImplementedInterfaces();
            builder.RegisterType<VariantEncoderFactory>()
                .AsImplementedInterfaces();
            builder.RegisterType<StackLogger>()
                .AsImplementedInterfaces().SingleInstance().AutoActivate();
            builder.RegisterType<TaskProcessor>()
                .AsImplementedInterfaces();

            // Register controllers
            builder.RegisterType<SupervisorMethodsController>()
                .AsImplementedInterfaces().InstancePerLifetimeScope();
            builder.RegisterType<SupervisorSettingsController>()
                .AsImplementedInterfaces().InstancePerLifetimeScope();

            // Register supervisor services
            builder.RegisterType<SupervisorServices>()
                .AsImplementedInterfaces().InstancePerLifetimeScope();
            builder.RegisterType<TwinContainerFactory>()
                .AsImplementedInterfaces().InstancePerLifetimeScope();

            if (_injector != null) {
                // Inject additional services
                builder.RegisterInstance(_injector)
                    .AsImplementedInterfaces()
                    .ExternallyOwned();

                _injector.Inject(builder);
            }

            return builder.Build();
        }

        /// <summary>
        /// Container factory for twins
        /// </summary>
        public class TwinContainerFactory : IContainerFactory {

            /// <summary>
            /// Create twin container factory
            /// </summary>
            /// <param name="client"></param>
            /// <param name="logger"></param>
            /// <param name="injector"></param>
            public TwinContainerFactory(IClientHost client, ILogger logger,
                IInjector injector = null) {
                _client = client ?? throw new ArgumentNullException(nameof(client));
                _logger = logger ?? throw new ArgumentNullException(nameof(logger));
                _injector = injector;
            }

            /// <inheritdoc/>
            public IContainer Create(Action<ContainerBuilder> configure) {

                // Create container for all twin level scopes...
                var builder = new ContainerBuilder();

                // Register outer instances
                builder.RegisterInstance(_logger)
                    .ExternallyOwned()
                    .AsImplementedInterfaces();
                builder.RegisterInstance(_client)
                    .ExternallyOwned()
                    .AsImplementedInterfaces();

                // Register other opc ua services
                builder.RegisterType<VariantEncoderFactory>()
                    .AsImplementedInterfaces();
                builder.RegisterType<EndpointTwinServices>()
                    .AsImplementedInterfaces().InstancePerLifetimeScope();
                builder.RegisterType<AddressSpaceServices>()
                    .AsImplementedInterfaces().InstancePerLifetimeScope();
                builder.RegisterType<DataTransferServices>()
                    .AsImplementedInterfaces().InstancePerLifetimeScope();

                // Register module framework
                builder.RegisterModule<ModuleFramework>();
                builder.RegisterModule<NewtonSoftJsonModule>();

                // Register twin controllers
                builder.RegisterType<EndpointMethodsController>()
                    .AsImplementedInterfaces().InstancePerLifetimeScope();
                builder.RegisterType<EndpointSettingsController>()
                    .AsImplementedInterfaces().InstancePerLifetimeScope();

                configure?.Invoke(builder);
                _injector?.Inject(builder);

                // Build twin container
                return builder.Build();
            }

            private readonly IClientHost _client;
            private readonly IInjector _injector;
            private readonly ILogger _logger;
        }

        private readonly IConfiguration _config;
        private readonly IInjector _injector;
        private readonly TaskCompletionSource<bool> _exit;
        private TaskCompletionSource<bool> _reset;
        private int _exitCode;
        private static readonly Gauge kTwinModuleStart = Metrics
            .CreateGauge("iiot_edge_twin_module_start", "twin module started",
                new GaugeConfiguration {
                    LabelNames = new[] { "deviceid", "module" }
                });
    }
}<|MERGE_RESOLUTION|>--- conflicted
+++ resolved
@@ -97,12 +97,8 @@
                     IMetricServer server = null;
                     try {
                         var version = GetType().Assembly.GetReleaseVersion().ToString();
-<<<<<<< HEAD
-=======
-                        kTwinModuleStart.WithLabels(
-                            identity.DeviceId ?? "", identity.ModuleId ?? "").Inc();
-                        logger.Information("Starting module OpcTwin version {version}.", version);
->>>>>>> b76af90a
+                        logger.Information("Starting module OpcTwin version {version}.", 
+                            version);
                         await module.StartAsync(IdentityType.Supervisor, SiteId,
                             "OpcTwin", version, this);
                         if (hostScope.TryResolve(out server)) {
