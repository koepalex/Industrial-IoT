--- conflicted
+++ resolved
@@ -41,12 +41,8 @@
         /// Entry point
         /// </summary>
         public static void Main(string[] args) {
-<<<<<<< HEAD
-            var checkTrust = false;
+            var checkTrust = true;
             var legacyTest = false;
-=======
-            var checkTrust = true;
->>>>>>> 6909e9a9
             var withServer = false;
             var verbose = false;
             var scale = 1;
@@ -250,13 +246,8 @@
                     }
 
                     // Start publisher module
-<<<<<<< HEAD
                     var host = Task.Run(() => HostAsync(config, diagnostics, logger, deviceId,
-                        moduleId, arguments.ToArray(), verbose, true), cts.Token);
-=======
-                    var host = Task.Run(() => HostAsync(config, logger, deviceId,
-                        moduleId, args, verbose, false), cts.Token);
->>>>>>> 6909e9a9
+                        moduleId, arguments.ToArray(), verbose, false), cts.Token);
 
                     Console.WriteLine("Press key to cancel...");
                     Console.ReadKey();
