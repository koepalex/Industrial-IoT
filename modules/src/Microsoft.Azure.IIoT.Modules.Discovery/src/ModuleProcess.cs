--- conflicted
+++ resolved
@@ -82,37 +82,22 @@
                     _reset = new TaskCompletionSource<bool>();
                     var module = hostScope.Resolve<IModuleHost>();
                     var identity = hostScope.Resolve<IIdentity>();
-<<<<<<< HEAD
+                    var client = hostScope.Resolve<IClientHost>();
                     var logger = hostScope.Resolve<ILogger>();
                     var config = new Config(_config);
                     IMetricServer server = null;
                     try {
                         // Start module
                         var version = GetType().Assembly.GetReleaseVersion().ToString();
-                        logger.Information("Starting module OpcDiscovery version {version}.",
-                            version);
+                        logger.Information("Starting module OpcDiscovery version {version}.", version);
                         await module.StartAsync(IdentityType.Discoverer,
                             "OpcDiscovery", version, this);
+                        await client.InitializeAsync();
                         kDiscoveryModuleStart.WithLabels(
                             identity.DeviceId ?? "", identity.ModuleId ?? "").Inc();
                         if (hostScope.TryResolve(out server)) {
                             server.Start();
                         }
-=======
-                    var client = hostScope.Resolve<IClientHost>();
-                    var server = new MetricServer(port: kDiscoveryPrometheusPort);
-                    try {
-                        var version = GetType().Assembly.GetReleaseVersion().ToString();
-                        logger.Information("Starting module OpcDiscovery version {version}.", version);
-                        logger.Information("Initiating prometheus at port {0}/metrics", kDiscoveryPrometheusPort);
-                        server.StartWhenEnabled(moduleConfig, logger);
-                        // Start module
-                        await module.StartAsync(IdentityType.Discoverer, SiteId,
-                            "OpcDiscovery", version, this);
-                        await client.InitializeAsync();
-                        kDiscoveryModuleStart.WithLabels(
-                            identity.DeviceId ?? "", identity.ModuleId ?? "").Inc();
->>>>>>> 6909e9a9
                         OnRunning?.Invoke(this, true);
                         await Task.WhenAny(_reset.Task, _exit.Task);
                         if (_exit.Task.IsCompleted) {
