--- conflicted
+++ resolved
@@ -82,33 +82,21 @@
                 using (var hostScope = ConfigureContainer(_config)) {
                     _reset = new TaskCompletionSource<bool>();
                     var module = hostScope.Resolve<IModuleHost>();
+                    var identity = hostScope.Resolve<IIdentity>();
                     var logger = hostScope.Resolve<ILogger>();
-<<<<<<< HEAD
                     var config = new Config(_config);
                     IMetricServer server = null;
                     try {
                         // Start module
                         var product = "OpcDiscovery_" +
                             GetType().Assembly.GetReleaseVersion().ToString();
-=======
-                    var moduleConfig = hostScope.Resolve<IModuleConfig>();
-                    var identity = hostScope.Resolve<IIdentity>();
-                    logger.Information("Initiating prometheus at port {0}/metrics", kDiscoveryPrometheusPort);
-                    var server = new MetricServer(port: kDiscoveryPrometheusPort);
-                    try {
-                        server.StartWhenEnabled(moduleConfig, logger);
-                        // Start module
-                        var product = "OpcDiscovery_" +
-                            GetType().Assembly.GetReleaseVersion().ToString();
-                        kDiscoveryModuleStart.WithLabels(
-                            identity.DeviceId ?? "", identity.ModuleId ?? "").Inc();
->>>>>>> 4a17a35e
                         await module.StartAsync(IdentityType.Discoverer, SiteId,
                             product, this);
                         if (hostScope.TryResolve(out server)) {
                             server.Start();
                         }
-                        kDiscoveryModuleStart.Inc();
+                        kDiscoveryModuleStart.WithLabels(
+                            identity.DeviceId ?? "", identity.ModuleId ?? "").Inc();
                         OnRunning?.Invoke(this, true);
                         await Task.WhenAny(_reset.Task, _exit.Task);
                         if (_exit.Task.IsCompleted) {
@@ -122,18 +110,12 @@
                         logger.Error(ex, "Error during module execution - restarting!");
                     }
                     finally {
-<<<<<<< HEAD
                         if (server != null) {
                             await server.StopAsync();
                         }
                         await module.StopAsync();
-                        kDiscoveryModuleStart.Set(0);
-=======
                         kDiscoveryModuleStart.WithLabels(
                             identity.DeviceId ?? "", identity.ModuleId ?? "").Set(0);
-                        await module.StopAsync();
-                        server.StopWhenEnabled(moduleConfig, logger);
->>>>>>> 4a17a35e
                         OnRunning?.Invoke(this, false);
                     }
                 }
@@ -193,13 +175,9 @@
         private TaskCompletionSource<bool> _reset;
         private int _exitCode;
         private static readonly Gauge kDiscoveryModuleStart = Metrics
-<<<<<<< HEAD
-            .CreateGauge("iiot_edge_discovery_module_start", "discovery module started");
-=======
             .CreateGauge("iiot_edge_discovery_module_start", "discovery module started",
                 new GaugeConfiguration {
                     LabelNames = new[] { "deviceid", "module" }
                 });
->>>>>>> 4a17a35e
     }
 }