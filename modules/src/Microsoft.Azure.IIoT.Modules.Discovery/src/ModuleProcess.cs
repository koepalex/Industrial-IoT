// ------------------------------------------------------------
//  Copyright (c) Microsoft Corporation.  All rights reserved.
//  Licensed under the MIT License (MIT). See License.txt in the repo root for license information.
// ------------------------------------------------------------

namespace Microsoft.Azure.IIoT.Modules.Discovery {
    using Microsoft.Azure.IIoT.Modules.Discovery.Runtime;
    using Microsoft.Azure.IIoT.Modules.Discovery.Controllers;
    using Microsoft.Azure.IIoT.OpcUa.Protocol.Services;
    using Microsoft.Azure.IIoT.OpcUa.Edge.Discovery.Services;
    using Microsoft.Azure.IIoT.Module;
    using Microsoft.Azure.IIoT.Module.Framework;
    using Microsoft.Azure.IIoT.Module.Framework.Services;
    using Microsoft.Azure.IIoT.Module.Framework.Client;
    using Microsoft.Azure.IIoT.Tasks.Default;
    using Microsoft.Azure.IIoT.Serializers;
    using Microsoft.Azure.IIoT.Hub;
    using Microsoft.Azure.IIoT.Utils;
    using Microsoft.Extensions.Configuration;
    using Autofac;
    using System;
    using System.Runtime.Loader;
    using System.Threading.Tasks;
    using System.Diagnostics;
    using System.Threading;
    using Serilog;
    using Prometheus;

    /// <summary>
    /// Module Process
    /// </summary>
    public class ModuleProcess : IProcessControl {

        /// <summary>
        /// Site of the module
        /// </summary>
        public string SiteId { get; set; }

        /// <summary>
        /// Whether the module is running
        /// </summary>

        public event EventHandler<bool> OnRunning;

        /// <summary>
        /// Create process
        /// </summary>
        /// <param name="config"></param>
        public ModuleProcess(IConfiguration config) {
            _config = config;
            _exitCode = 0;
            _exit = new TaskCompletionSource<bool>();
            AssemblyLoadContext.Default.Unloading += _ => _exit.TrySetResult(true);
            SiteId = _config?.GetValue<string>("site", null);
        }

        /// <inheritdoc/>
        public void Reset() {
            _reset.TrySetResult(true);
        }

        /// <inheritdoc/>
        public void Exit(int exitCode) {

            // Shut down gracefully.
            _exitCode = exitCode;
            _exit.TrySetResult(true);

            if (Host.IsContainer) {
                // Set timer to kill the entire process after 5 minutes.
#pragma warning disable IDE0067 // Dispose objects before losing scope
                var _ = new Timer(o => {
                    Log.Logger.Fatal("Killing non responsive module process!");
                    Process.GetCurrentProcess().Kill();
                }, null, TimeSpan.FromMinutes(5), TimeSpan.FromMinutes(5));
#pragma warning restore IDE0067 // Dispose objects before losing scope
            }
        }

        /// <summary>
        /// Run module host
        /// </summary>
        public async Task<int> RunAsync() {
            // Wait until the module unloads
            while (true) {
                using (var hostScope = ConfigureContainer(_config)) {
                    _reset = new TaskCompletionSource<bool>();
                    var module = hostScope.Resolve<IModuleHost>();
                    var identity = hostScope.Resolve<IIdentity>();
                    var logger = hostScope.Resolve<ILogger>();
                    var config = new Config(_config);
                    IMetricServer server = null;
                    try {
                        // Start module
                        var version = GetType().Assembly.GetReleaseVersion().ToString();
<<<<<<< HEAD
=======
                        kDiscoveryModuleStart.WithLabels(
                            identity.DeviceId ?? "", identity.ModuleId ?? "").Inc();
                        logger.Information("Starting module OpcDiscovery version {version}.", version);
>>>>>>> b76af90a
                        await module.StartAsync(IdentityType.Discoverer, SiteId,
                            "OpcDiscovery", version, this);
                        kDiscoveryModuleStart.WithLabels(
                            identity.DeviceId ?? "", identity.ModuleId ?? "").Inc();
                        if (hostScope.TryResolve(out server)) {
                            server.Start();
                        }
                        OnRunning?.Invoke(this, true);
                        await Task.WhenAny(_reset.Task, _exit.Task);
                        if (_exit.Task.IsCompleted) {
                            logger.Information("Module exits...");
                            return _exitCode;
                        }
                        _reset = new TaskCompletionSource<bool>();
                        logger.Information("Module reset...");
                    }
                    catch (Exception ex) {
                        logger.Error(ex, "Error during module execution - restarting!");
                    }
                    finally {
                        if (server != null) {
                            await server.StopAsync();
                        }
                        await module.StopAsync();
                        kDiscoveryModuleStart.WithLabels(
                            identity.DeviceId ?? "", identity.ModuleId ?? "").Set(0);
                        OnRunning?.Invoke(this, false);
                    }
                }
            }
        }

        /// <summary>
        /// Autofac configuration.
        /// </summary>
        /// <param name="configuration"></param>
        /// <returns></returns>
        private IContainer ConfigureContainer(IConfiguration configuration) {

            var config = new Config(configuration);
            var builder = new ContainerBuilder();

            // Register configuration interfaces
            builder.RegisterInstance(config)
                .AsImplementedInterfaces();
            builder.RegisterInstance(this)
                .AsImplementedInterfaces();

            // register logger
            builder.AddDiagnostics(config);
            builder.RegisterModule<NewtonSoftJsonModule>();

            // Register module framework
            builder.RegisterModule<ModuleFramework>();

            // Register opc ua services
            builder.RegisterType<ClientServices>()
                .AsImplementedInterfaces().SingleInstance();
            builder.RegisterType<StackLogger>()
                .AsImplementedInterfaces().SingleInstance().AutoActivate();

            // Register discovery services
            builder.RegisterType<DiscoveryServices>()
                .AsImplementedInterfaces().InstancePerLifetimeScope();
            builder.RegisterType<ProgressPublisher>()
                .AsImplementedInterfaces().InstancePerLifetimeScope();
            builder.RegisterType<TaskProcessor>()
                .AsImplementedInterfaces();

            // Register controllers
            builder.RegisterType<DiscoveryMethodsController>()
                .AsImplementedInterfaces().InstancePerLifetimeScope();
            builder.RegisterType<DiagnosticSettingsController>()
                .AsImplementedInterfaces().InstancePerLifetimeScope();
            builder.RegisterType<DiscoverySettingsController>()
                .AsImplementedInterfaces().InstancePerLifetimeScope();

            return builder.Build();
        }

        private readonly IConfiguration _config;
        private readonly TaskCompletionSource<bool> _exit;
        private TaskCompletionSource<bool> _reset;
        private int _exitCode;
        private static readonly Gauge kDiscoveryModuleStart = Metrics
            .CreateGauge("iiot_edge_discovery_module_start", "discovery module started",
                new GaugeConfiguration {
                    LabelNames = new[] { "deviceid", "module" }
                });
    }
}<|MERGE_RESOLUTION|>--- conflicted
+++ resolved
@@ -93,12 +93,8 @@
                     try {
                         // Start module
                         var version = GetType().Assembly.GetReleaseVersion().ToString();
-<<<<<<< HEAD
-=======
-                        kDiscoveryModuleStart.WithLabels(
-                            identity.DeviceId ?? "", identity.ModuleId ?? "").Inc();
-                        logger.Information("Starting module OpcDiscovery version {version}.", version);
->>>>>>> b76af90a
+                        logger.Information("Starting module OpcDiscovery version {version}.", 
+                            version);
                         await module.StartAsync(IdentityType.Discoverer, SiteId,
                             "OpcDiscovery", version, this);
                         kDiscoveryModuleStart.WithLabels(
