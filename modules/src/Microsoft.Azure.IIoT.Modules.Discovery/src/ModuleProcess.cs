--- conflicted
+++ resolved
@@ -92,23 +92,14 @@
                     IMetricServer server = null;
                     try {
                         // Start module
-<<<<<<< HEAD
-                        var product = "OpcDiscovery_" +
-                            GetType().Assembly.GetReleaseVersion().ToString();
+                        var version = GetType().Assembly.GetReleaseVersion().ToString();
                         await module.StartAsync(IdentityType.Discoverer, SiteId,
-                            product, this);
+                            "OpcDiscovery", version, this);
+                        kDiscoveryModuleStart.WithLabels(
+                            identity.DeviceId ?? "", identity.ModuleId ?? "").Inc();
                         if (hostScope.TryResolve(out server)) {
                             server.Start();
                         }
-                        kDiscoveryModuleStart.WithLabels(
-                            identity.DeviceId ?? "", identity.ModuleId ?? "").Inc();
-=======
-                        var version = GetType().Assembly.GetReleaseVersion().ToString();
-                        kDiscoveryModuleStart.WithLabels(
-                            identity.DeviceId ?? "", identity.ModuleId ?? "").Inc();
-                        await module.StartAsync(IdentityType.Discoverer, SiteId,
-                            "OpcDiscovery", version, this);
->>>>>>> 68160125
                         OnRunning?.Invoke(this, true);
                         await Task.WhenAny(_reset.Task, _exit.Task);
                         if (_exit.Task.IsCompleted) {
