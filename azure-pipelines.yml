--- conflicted
+++ resolved
@@ -17,24 +17,18 @@
   - template: tools/templates/sdl.yml
 - stage: pack
   displayName: 'Package and Sign Nuget'
-<<<<<<< HEAD
-=======
   condition: ${{ ne(variables['Build.Reason'], 'PullRequest') }}
   dependsOn:
   - build
->>>>>>> 7c5eac22
   jobs:
   - template: tools/templates/nuget.yml
     parameters:
       sign: ${{ startsWith(variables['Build.SourceBranch'], 'refs/heads/') }}
 - stage: iiot_deployment
   displayName: 'Build Installer'
-<<<<<<< HEAD
-=======
   condition: ${{ ne(variables['Build.Reason'], 'PullRequest') }}
   dependsOn:
   - build
->>>>>>> 7c5eac22
   jobs:
   - template: tools/templates/iiot_deployment_win.yml
     parameters:
@@ -43,22 +37,15 @@
   - template: tools/templates/iiot_deployment_mac.yml
 - stage: images
   displayName: 'Build Images'
-<<<<<<< HEAD
-=======
   condition: ${{ ne(variables['Build.Reason'], 'PullRequest') }}
   dependsOn:
   - build
->>>>>>> 7c5eac22
   jobs:
   - template: tools/templates/acrbuild.yml
 - stage: coverage 
   displayName: 'Code Coverage'
-<<<<<<< HEAD
-  condition: ${{ startsWith(variables['Build.SourceBranch'], 'refs/heads/') }}
-=======
   condition: ${{ ne(variables['Build.Reason'], 'PullRequest') }}
   dependsOn:
   - build
->>>>>>> 7c5eac22
   jobs:
   - template: tools/templates/cc.yml