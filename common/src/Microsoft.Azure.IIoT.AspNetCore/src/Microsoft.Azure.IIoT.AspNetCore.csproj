﻿<Project Sdk="Microsoft.NET.Sdk">
  <PropertyGroup>
    <TargetFramework>netcoreapp3.1</TargetFramework>
    <GenerateDocumentationFile>true</GenerateDocumentationFile>
    <Description>Azure Industrial IoT common ASP.net Core abstractions and utilities</Description>
  </PropertyGroup>
  <ItemGroup>
<<<<<<< HEAD
    <PackageReference Include="Microsoft.AspNetCore.Diagnostics.HealthChecks" Version="2.2.0" />
    <PackageReference Include="Serilog.AspNetCore" Version="3.2.0" />
    <PackageReference Include="System.Net.Security" Version="4.3.2" />
    <PackageReference Include="Microsoft.AspNetCore" Version="2.2.0" />
    <PackageReference Include="Microsoft.AspNetCore.Server.IIS" Version="2.2.6" />
    <PackageReference Include="Microsoft.AspNetCore.HttpsPolicy" Version="2.2.0" />
    <PackageReference Include="Microsoft.AspNetCore.Cors" Version="2.2.0" />
    <PackageReference Include="Microsoft.AspNetCore.Mvc.Core" Version="2.2.5" />
    <PackageReference Include="Microsoft.AspNetCore.StaticFiles" Version="2.2.0" />
    <PackageReference Include="Microsoft.AspNetCore.Authentication.JwtBearer" Version="2.2.0" />
    <PackageReference Include="Microsoft.Extensions.Caching.Abstractions" Version="3.0.0" />
    <PackageReference Include="Microsoft.Extensions.Hosting" Version="3.0.0" />
    <PackageReference Include="Autofac.Extensions.DependencyInjection" Version="5.0.1" />
=======
    <PackageReference Include="Microsoft.AspNetCore.Authentication.JwtBearer" Version="3.1.0" />
    <PackageReference Include="Serilog.AspNetCore" Version="3.2.0" />
    <PackageReference Include="System.Net.Security" Version="4.3.2" />
    <PackageReference Include="Microsoft.Extensions.Caching.Abstractions" Version="3.1.0" />
    <PackageReference Include="Microsoft.Extensions.Hosting" Version="3.1.0" />
    <PackageReference Include="Autofac.Extensions.DependencyInjection" Version="5.0.1" />
  </ItemGroup>
  <ItemGroup>
    <FrameworkReference Include="Microsoft.AspNetCore.App" />
>>>>>>> dc39771b
  </ItemGroup>
  <ItemGroup>
    <ProjectReference Include="..\..\Microsoft.Azure.IIoT.Auth.ActiveDirectory\src\Microsoft.Azure.IIoT.Auth.ActiveDirectory.csproj" />
  </ItemGroup>
</Project><|MERGE_RESOLUTION|>--- conflicted
+++ resolved
@@ -5,21 +5,6 @@
     <Description>Azure Industrial IoT common ASP.net Core abstractions and utilities</Description>
   </PropertyGroup>
   <ItemGroup>
-<<<<<<< HEAD
-    <PackageReference Include="Microsoft.AspNetCore.Diagnostics.HealthChecks" Version="2.2.0" />
-    <PackageReference Include="Serilog.AspNetCore" Version="3.2.0" />
-    <PackageReference Include="System.Net.Security" Version="4.3.2" />
-    <PackageReference Include="Microsoft.AspNetCore" Version="2.2.0" />
-    <PackageReference Include="Microsoft.AspNetCore.Server.IIS" Version="2.2.6" />
-    <PackageReference Include="Microsoft.AspNetCore.HttpsPolicy" Version="2.2.0" />
-    <PackageReference Include="Microsoft.AspNetCore.Cors" Version="2.2.0" />
-    <PackageReference Include="Microsoft.AspNetCore.Mvc.Core" Version="2.2.5" />
-    <PackageReference Include="Microsoft.AspNetCore.StaticFiles" Version="2.2.0" />
-    <PackageReference Include="Microsoft.AspNetCore.Authentication.JwtBearer" Version="2.2.0" />
-    <PackageReference Include="Microsoft.Extensions.Caching.Abstractions" Version="3.0.0" />
-    <PackageReference Include="Microsoft.Extensions.Hosting" Version="3.0.0" />
-    <PackageReference Include="Autofac.Extensions.DependencyInjection" Version="5.0.1" />
-=======
     <PackageReference Include="Microsoft.AspNetCore.Authentication.JwtBearer" Version="3.1.0" />
     <PackageReference Include="Serilog.AspNetCore" Version="3.2.0" />
     <PackageReference Include="System.Net.Security" Version="4.3.2" />
@@ -29,7 +14,6 @@
   </ItemGroup>
   <ItemGroup>
     <FrameworkReference Include="Microsoft.AspNetCore.App" />
->>>>>>> dc39771b
   </ItemGroup>
   <ItemGroup>
     <ProjectReference Include="..\..\Microsoft.Azure.IIoT.Auth.ActiveDirectory\src\Microsoft.Azure.IIoT.Auth.ActiveDirectory.csproj" />
