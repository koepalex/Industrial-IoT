--- conflicted
+++ resolved
@@ -31,11 +31,7 @@
             GetBoolOrDefault(BypassCertVerificationKey, () => false);
         /// <summary>Transports to use</summary>
         public TransportOption Transport => (TransportOption)Enum.Parse(typeof(TransportOption),
-<<<<<<< HEAD
-            GetStringOrDefault(TransportKey, () => nameof(TransportOption.Any)), true);
-=======
-            GetStringOrDefault(kTransportKey, () => nameof(TransportOption.MqttOverTcp)), true);
->>>>>>> 9d8d2a8b
+            GetStringOrDefault(TransportKey, () => nameof(TransportOption.MqttOverTcp)), true);
 
         /// <summary>
         /// Create configuration
