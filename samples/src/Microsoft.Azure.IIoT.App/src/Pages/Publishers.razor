--- conflicted
+++ resolved
@@ -26,55 +26,22 @@
 <table class="table @_tableView">
     <thead>
         <tr>
-<<<<<<< HEAD
-            <th>Id</th>
-            <th>Site Id</th>
-            <th>Sync Status</th>
-            <th>Connection Status</th>
-=======
             <th class="width-large">Id</th>
-            <th class="width-large">Configuration</th>
             <th class="width-medium">Site Id</th>
             <th class="width-small">Sync Status</th>
             <th class="width-small">Connection Status</th>
             <th class="width-small">Version</th>
->>>>>>> b76af90a
         </tr>
     </thead>
     <tbody>
         @foreach (var publisher in _pagedPublisherList.Results)
         {
             <tr>
-<<<<<<< HEAD
-                <td>@publisher.Id</td>
-=======
                 <td class="hover-text width-large">
                     <div>
                         @publisher.Id
                     </div>
                 </td>
-                <td class="width-large">
-                    <div class="space-wrap">
-                        @{ string Capabilities = CommonHelper.None;}
-                        @{ string HeartbeatInterval = CommonHelper.None;}
-                        @{ string JobCheckInterval = CommonHelper.None;}
-                        @{ string JobOrchestratorUrl = CommonHelper.None;}
-                        @{ string MaxWorkers = CommonHelper.None;}
-                        @if (publisher.Configuration != null) {
-                            Capabilities = publisher.Configuration.Capabilities == null ? CommonHelper.None : publisher.Configuration.Capabilities.ToString();
-                            HeartbeatInterval = publisher.Configuration.HeartbeatInterval == null ? CommonHelper.None : publisher.Configuration.HeartbeatInterval.ToString();
-                            JobCheckInterval = publisher.Configuration.JobCheckInterval == null ? CommonHelper.None : publisher.Configuration.JobCheckInterval.ToString();
-                            JobOrchestratorUrl = string.IsNullOrEmpty(publisher.Configuration.JobOrchestratorUrl) ? CommonHelper.None : publisher.Configuration.JobOrchestratorUrl;
-                            MaxWorkers = publisher.Configuration.MaxWorkers == null ? CommonHelper.None : publisher.Configuration.MaxWorkers.ToString();
-                        }
-                        Capabilities: @Capabilities<br />
-                        HeartbeatInterval: @HeartbeatInterval<br />
-                        JobCheckInterval: @JobCheckInterval<br />
-                        JobOrchestratorUrl: @JobOrchestratorUrl<br />
-                        MaxWorkers: @MaxWorkers
-                    </div>
-                </td>
->>>>>>> b76af90a
                 @{string SiteId = publisher.SiteId == null ? CommonHelper.None : publisher.SiteId;}
                 <td class="hover-text width-medium">
                     <div>
