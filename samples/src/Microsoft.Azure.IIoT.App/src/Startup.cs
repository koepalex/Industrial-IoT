--- conflicted
+++ resolved
@@ -8,6 +8,8 @@
     using Microsoft.Azure.IIoT.App.Services;
     using Microsoft.Azure.IIoT.App.Runtime;
     using Microsoft.Azure.IIoT.App.Common;
+    using Microsoft.Azure.IIoT.App.Models;
+    using Microsoft.Azure.IIoT.App.Validation;
     using Microsoft.Azure.IIoT.AspNetCore.Auth.Clients;
     using Microsoft.Azure.IIoT.AspNetCore.Auth;
     using Microsoft.Azure.IIoT.AspNetCore.Storage;
@@ -37,13 +39,8 @@
     using System;
     using Blazored.SessionStorage;
     using Blazored.Modal;
-<<<<<<< HEAD
     using Prometheus;
-=======
     using FluentValidation;
-    using Microsoft.Azure.IIoT.App.Models;
-    using Microsoft.Azure.IIoT.App.Validation;
->>>>>>> 3b415bda
 
     /// <summary>
     /// Webapp startup
