﻿using System.Collections.Generic;

namespace OpcPublisher
{
    /// <summary>
    /// Interface to control the telemetry publish, name and pattern properties.
    /// </summary>
    public interface ITelemetrySettings
    {
        /// <summary>
        /// Flag to control if the value should be published.
        /// </summary>
        bool? Publish { get; set; }

        /// <summary>
        /// The name under which the telemetry value should be published.
        /// </summary>
        string Name { get; set; }

        /// <summary>
        /// The pattern which should be applied to the telemetry value.
        /// </summary>
        string Pattern { get; set; }

        /// <summary>
        /// Method to apply the regex to the given value if one is defined, otherwise we return the string passed in.
        /// </summary>
        string PatternMatch(string stringToParse);
    }
<<<<<<< HEAD
    
=======

>>>>>>> ee9a0c34
    public interface IPublisherTelemetryConfiguration
    {
        /// <summary>
        /// Method to get the telemetry configuration for a specific endpoint URL. If the endpoint URL is not found, then the default configuration is returned.
        /// </summary>
        EndpointTelemetryConfigurationModel GetEndpointTelemetryConfiguration(string endpointUrl);

        /// <summary>
        /// Update the default configuration with the settings give in the 'Defaults' object of the configuration file.
        /// </summary>
        bool UpdateDefaultEndpointTelemetryConfiguration();

        /// <summary>
        /// Update the endpoint specific telemetry configuration using settings from the default configuration.
        /// Only those settings are applied, which are not defined by the endpoint specific configuration.
        /// </summary>
        void UpdateEndpointTelemetryConfiguration(EndpointTelemetryConfigurationModel config);
    }
}<|MERGE_RESOLUTION|>--- conflicted
+++ resolved
@@ -27,11 +27,7 @@
         /// </summary>
         string PatternMatch(string stringToParse);
     }
-<<<<<<< HEAD
-    
-=======
 
->>>>>>> ee9a0c34
     public interface IPublisherTelemetryConfiguration
     {
         /// <summary>
