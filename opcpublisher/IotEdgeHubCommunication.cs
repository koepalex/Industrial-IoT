﻿namespace OpcPublisher
{
    using Microsoft.Azure.Devices.Client;
    using System;
    using static Program;

    /// <summary>
    /// Class to handle all IoTEdge communication.
    /// </summary>
    public class IotEdgeHubCommunication : HubCommunicationBase
    {
        /// <summary>
        /// Command line argument to select protocol to use when running as IoT Edge module.
        /// </summary>
        public static TransportType IotEdgeHubProtocol { get; set; } = TransportType.Mqtt_Tcp_Only;

        /// <summary>
        /// Specifies the protocol to use for hub communication.
        /// </summary>
        public override TransportType HubProtocol { get; set; } = TransportType.Mqtt_Tcp_Only;

        /// <summary>
        /// Detects if publisher is running as an IoTEdge module.
        /// </summary>
        public static bool IsIotEdgeModule
        {
            get => (!string.IsNullOrEmpty(Environment.GetEnvironmentVariable("IOTEDGE_IOTHUBHOSTNAME")) &&
                    !string.IsNullOrEmpty(Environment.GetEnvironmentVariable("IOTEDGE_MODULEGENERATIONID")) &&
                    !string.IsNullOrEmpty(Environment.GetEnvironmentVariable("IOTEDGE_WORKLOADURI")) &&
                    !string.IsNullOrEmpty(Environment.GetEnvironmentVariable("IOTEDGE_DEVICEID")) &&
                    !string.IsNullOrEmpty(Environment.GetEnvironmentVariable("IOTEDGE_MODULEID"))) ||
                !string.IsNullOrEmpty(Environment.GetEnvironmentVariable("EdgeHubConnectionString"));
        }

        /// <summary>
        /// Get the singleton.
        /// </summary>
        public static IotEdgeHubCommunication Instance
        {
            get
            {
                lock (_singletonLock)
                {
                    if (_instance == null)
                    {
                        _instance = new IotEdgeHubCommunication();
                    }
                    return _instance;
                }
            }
        }

        /// <summary>
        /// Ctor for the class.
        /// </summary>
        public IotEdgeHubCommunication()
        {
<<<<<<< HEAD
            // connect to IoT Edge hub
            HubProtocol = IotEdgeHubProtocol;
            Logger.Information($"Create module client using '{HubProtocol}' for communication.");
            IHubClient hubClient = HubClient.CreateModuleClientFromEnvironment(HubProtocol);

            if (!InitHubCommunicationAsync(hubClient).Result)
=======
            try
            {
                // connect to EdgeHub
                Logger.Information($"Protocol used for IoT EdgeHub communication is'{HubProtocol}'");
                ModuleClient hubClient = await ModuleClient.CreateFromEnvironmentAsync(HubProtocol).ConfigureAwait(false);
                if (await InitHubCommunicationAsync(hubClient, HubProtocol).ConfigureAwait(false))
                {
                    return true;
                }
                return false;
            }
            catch (Exception e)
>>>>>>> 33de8296
            {
                string errorMessage = $"Cannot create module client. Exiting...";
                Logger.Fatal(errorMessage);
                throw new Exception(errorMessage);
            }
        }

        private static readonly object _singletonLock = new object();
        private static IotEdgeHubCommunication _instance = null;
    }
}<|MERGE_RESOLUTION|>--- conflicted
+++ resolved
@@ -9,16 +9,6 @@
     /// </summary>
     public class IotEdgeHubCommunication : HubCommunicationBase
     {
-        /// <summary>
-        /// Command line argument to select protocol to use when running as IoT Edge module.
-        /// </summary>
-        public static TransportType IotEdgeHubProtocol { get; set; } = TransportType.Mqtt_Tcp_Only;
-
-        /// <summary>
-        /// Specifies the protocol to use for hub communication.
-        /// </summary>
-        public override TransportType HubProtocol { get; set; } = TransportType.Mqtt_Tcp_Only;
-
         /// <summary>
         /// Detects if publisher is running as an IoTEdge module.
         /// </summary>
@@ -55,27 +45,11 @@
         /// </summary>
         public IotEdgeHubCommunication()
         {
-<<<<<<< HEAD
             // connect to IoT Edge hub
-            HubProtocol = IotEdgeHubProtocol;
             Logger.Information($"Create module client using '{HubProtocol}' for communication.");
             IHubClient hubClient = HubClient.CreateModuleClientFromEnvironment(HubProtocol);
 
             if (!InitHubCommunicationAsync(hubClient).Result)
-=======
-            try
-            {
-                // connect to EdgeHub
-                Logger.Information($"Protocol used for IoT EdgeHub communication is'{HubProtocol}'");
-                ModuleClient hubClient = await ModuleClient.CreateFromEnvironmentAsync(HubProtocol).ConfigureAwait(false);
-                if (await InitHubCommunicationAsync(hubClient, HubProtocol).ConfigureAwait(false))
-                {
-                    return true;
-                }
-                return false;
-            }
-            catch (Exception e)
->>>>>>> 33de8296
             {
                 string errorMessage = $"Cannot create module client. Exiting...";
                 Logger.Fatal(errorMessage);
