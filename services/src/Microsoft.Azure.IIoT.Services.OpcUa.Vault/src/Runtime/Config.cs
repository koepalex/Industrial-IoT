--- conflicted
+++ resolved
@@ -71,13 +71,9 @@
         /// <inheritdoc/>
         public string OpenApiAppId => _openApi.OpenApiAppId;
         /// <inheritdoc/>
-<<<<<<< HEAD
-        public string SwaggerAppSecret => _swagger.SwaggerAppSecret;
-=======
         public string OpenApiAppSecret => _openApi.OpenApiAppSecret;
         /// <inheritdoc/>
         public bool UseV2 => _openApi.UseV2;
->>>>>>> dc39771b
 
         /// <inheritdoc/>
         public int HttpsRedirectPort => _host.HttpsRedirectPort;
