// ------------------------------------------------------------
//  Copyright (c) Microsoft Corporation.  All rights reserved.
//  Licensed under the MIT License (MIT). See License.txt in the repo root for license information.
// ------------------------------------------------------------

namespace Microsoft.Azure.IIoT.Services.OpcUa.Registry {
<<<<<<< HEAD
    using Microsoft.Azure.IIoT.Services.OpcUa.Registry.Runtime;
    using Microsoft.Azure.IIoT.Services.OpcUa.Registry.Auth;
    using Microsoft.Azure.IIoT.OpcUa.Registry.Clients;
    using Microsoft.Azure.IIoT.OpcUa.Registry;
    using Microsoft.Azure.IIoT.OpcUa.Registry.Services;
    using Microsoft.Azure.IIoT.OpcUa.Registry.Migration;
    using Microsoft.Azure.IIoT.OpcUa.Registry.Deploy;
    using Microsoft.Azure.IIoT.OpcUa.Api.Twin.Clients;
    using Microsoft.Azure.IIoT.OpcUa.Api.Registry.Clients;
    using Microsoft.Azure.IIoT.OpcUa.Api.Publisher.Clients;
=======
    using Autofac;
    using Autofac.Extensions.DependencyInjection;
    using Microsoft.ApplicationInsights.Extensibility;
    using Microsoft.AspNetCore.Builder;
    using Microsoft.AspNetCore.Hosting;
>>>>>>> 6909e9a9
    using Microsoft.Azure.IIoT.AspNetCore.Auth;
    using Microsoft.Azure.IIoT.AspNetCore.Auth.Clients;
    using Microsoft.Azure.IIoT.AspNetCore.Correlation;
<<<<<<< HEAD
    using Microsoft.Azure.IIoT.Diagnostics.Runtime;
    using Microsoft.Azure.IIoT.Utils;
=======
    using Microsoft.Azure.IIoT.AspNetCore.Cors;
    using Microsoft.Azure.IIoT.Auth;
    using Microsoft.Azure.IIoT.Diagnostics.AppInsights.Default;
>>>>>>> 6909e9a9
    using Microsoft.Azure.IIoT.Http.Default;
    using Microsoft.Azure.IIoT.Http.Ssl;
    using Microsoft.Azure.IIoT.Hub.Client;
    using Microsoft.Azure.IIoT.Hub.Services;
    using Microsoft.Azure.IIoT.Messaging.Default;
    using Microsoft.Azure.IIoT.Messaging.ServiceBus.Clients;
    using Microsoft.Azure.IIoT.Messaging.ServiceBus.Services;
    using Microsoft.Azure.IIoT.Module.Default;
    using Microsoft.Azure.IIoT.OpcUa.Api.Registry.Clients;
    using Microsoft.Azure.IIoT.OpcUa.Api.Twin.Clients;
    using Microsoft.Azure.IIoT.OpcUa.Registry;
    using Microsoft.Azure.IIoT.OpcUa.Registry.Clients;
    using Microsoft.Azure.IIoT.OpcUa.Registry.Deploy;
    using Microsoft.Azure.IIoT.OpcUa.Registry.Migration;
    using Microsoft.Azure.IIoT.OpcUa.Registry.Services;
    using Microsoft.Azure.IIoT.Serializers;
    using Microsoft.Azure.IIoT.Services.OpcUa.Registry.Auth;
    using Microsoft.Azure.IIoT.Services.OpcUa.Registry.Runtime;
    using Microsoft.Azure.IIoT.Storage.CosmosDb.Services;
    using Microsoft.Azure.IIoT.Storage.Default;
    using Microsoft.Azure.IIoT.Utils;
    using Microsoft.Extensions.Configuration;
    using Microsoft.Extensions.DependencyInjection;
    using Microsoft.Extensions.Hosting;
    using Microsoft.Extensions.Logging;
    using Microsoft.OpenApi.Models;
    using Prometheus;
    using System;
    using ILogger = Serilog.ILogger;

    /// <summary>
    /// Webservice startup
    /// </summary>
    public class Startup {

        /// <summary>
        /// Configuration - Initialized in constructor
        /// </summary>
        public Config Config { get; }

        /// <summary>
        /// Service info - Initialized in constructor
        /// </summary>
        public ServiceInfo ServiceInfo { get; } = new ServiceInfo();

        /// <summary>
        /// Current hosting environment - Initialized in constructor
        /// </summary>
        public IWebHostEnvironment Environment { get; }

        /// <summary>
        /// Create startup
        /// </summary>
        /// <param name="env"></param>
        /// <param name="configuration"></param>
        public Startup(IWebHostEnvironment env, IConfiguration configuration) :
            this (env, new Config(new ConfigurationBuilder()
                .AddConfiguration(configuration)
                .AddFromDotEnvFile()
                .AddEnvironmentVariables()
                .AddEnvironmentVariables(EnvironmentVariableTarget.User)
                // Above configuration providers will provide connection
                // details for KeyVault configuration provider.
                .AddFromKeyVault(providerPriority: ConfigurationProviderPriority.Lowest)
                .Build())) {
        }

        /// <summary>
        /// Create startup
        /// </summary>
        /// <param name="env"></param>
        /// <param name="configuration"></param>
        public Startup(IWebHostEnvironment env, Config configuration) {
            Environment = env;
            Config = configuration;
        }

        /// <summary>
        /// This is where you register dependencies, add services to the
        /// container. This method is called by the runtime, before the
        /// Configure method below.
        /// </summary>
        /// <param name="services"></param>
        /// <returns></returns>
        public void ConfigureServices(IServiceCollection services) {

            // services.AddLogging(o => o.AddConsole().AddDebug());

            services.AddHeaderForwarding();
            services.AddCors();
            services.AddHealthChecks();
            services.AddDistributedMemoryCache();

            services.AddHttpsRedirect();
            services.AddAuthentication()
                .AddJwtBearerProvider(AuthProvider.AzureAD)
                .AddJwtBearerProvider(AuthProvider.AuthService);
            services.AddAuthorizationPolicies(
                Policies.RoleMapping,
                Policies.CanQuery,
                Policies.CanManage,
                Policies.CanChange);

            // TODO: Remove http client factory and use
            // services.AddHttpClient();

            // Add controllers as services so they'll be resolved.
            services.AddControllers().AddSerializers();
            services.AddSwagger(ServiceInfo.Name, ServiceInfo.Description);

            // Enable Application Insights telemetry collection.
            services.AddApplicationInsightsTelemetry(Config.InstrumentationKey);
            services.AddSingleton<ITelemetryInitializer, ApplicationInsightsTelemetryInitializer>();
        }

        /// <summary>
        /// This method is called by the runtime, after the ConfigureServices
        /// method above and used to add middleware
        /// </summary>
        /// <param name="app"></param>
        /// <param name="appLifetime"></param>
        public void Configure(IApplicationBuilder app, IHostApplicationLifetime appLifetime) {
            var applicationContainer = app.ApplicationServices.GetAutofacRoot();
            var log = applicationContainer.Resolve<ILogger>();

            app.UsePathBase();
            app.UseHeaderForwarding();

            app.UseRouting();
            app.UseHttpMetrics();
            app.EnableCors();

            app.UseJwtBearerAuthentication();
            app.UseAuthorization();
            app.UseHttpsRedirect();

            app.UseCorrelation();
            app.UseSwagger();

            app.UseEndpoints(endpoints => {
                endpoints.MapMetrics();
                endpoints.MapControllers();
                endpoints.MapHealthChecks("/healthz");
            });

            // If you want to dispose of resources that have been resolved in the
            // application container, register for the "ApplicationStopped" event.
            appLifetime.ApplicationStopped.Register(applicationContainer.Dispose);

            // Print some useful information at bootstrap time
            log.Information("{service} web service started with id {id}",
                ServiceInfo.Name, ServiceInfo.Id);
        }

        /// <summary>
        /// Autofac configuration.
        /// </summary>
        /// <param name="builder"></param>
        public virtual void ConfigureContainer(ContainerBuilder builder) {

            // Register service info and configuration interfaces
            builder.RegisterInstance(ServiceInfo)
                .AsImplementedInterfaces();
            builder.RegisterInstance(Config)
                .AsImplementedInterfaces();
            builder.RegisterInstance(Config.Configuration)
                .AsImplementedInterfaces();

            // Add diagnostics
            builder.AddDiagnostics(Config);

            // Register http client module
            builder.RegisterModule<HttpClientModule>();
#if DEBUG
            builder.RegisterType<NoOpCertValidator>()
                .AsImplementedInterfaces();
#endif
            // Add serializers
            builder.RegisterModule<MessagePackModule>();
            builder.RegisterModule<NewtonSoftJsonModule>();

            // Add service to service authentication
            builder.RegisterModule<WebApiAuthentication>();

            // CORS setup
            builder.RegisterType<CorsSetup>()
                .AsImplementedInterfaces();

            // Iot hub services
            builder.RegisterType<IoTHubServiceHttpClient>()
                .AsImplementedInterfaces();
            builder.RegisterType<IoTHubMessagingHttpClient>()
                .AsImplementedInterfaces();
            builder.RegisterType<IoTHubTwinMethodClient>()
                .AsImplementedInterfaces();
            builder.RegisterType<ChunkMethodClient>()
                .AsImplementedInterfaces();

            // Register event bus for event publishing
            builder.RegisterType<EventBusHost>()
                .AsImplementedInterfaces().SingleInstance();
            builder.RegisterType<ServiceBusClientFactory>()
                .AsImplementedInterfaces();
            builder.RegisterType<ServiceBusEventBus>()
                .AsImplementedInterfaces().SingleInstance();

            // Cosmos db collection as storage
            builder.RegisterType<ItemContainerFactory>()
                .AsImplementedInterfaces();
            builder.RegisterType<CosmosDbServiceClient>()
                .AsImplementedInterfaces();

            // Registries and repositories
            builder.RegisterModule<RegistryServices>();
            builder.RegisterType<StartupMigration>()
                .AutoActivate()
                .AsImplementedInterfaces().SingleInstance();
            builder.RegisterType<VaultApplicationMigration>()
                .AsImplementedInterfaces().SingleInstance();
#if !USE_APP_DB // TODO: Decide whether when to switch
            builder.RegisterType<ApplicationTwins>()
                .AsImplementedInterfaces().SingleInstance();
            builder.RegisterType<ApplicationRecordQuery>()
                .AsImplementedInterfaces().SingleInstance();
#else
            builder.RegisterType<ApplicationDatabase>()
                .AsImplementedInterfaces().SingleInstance();
            builder.RegisterType<ApplicationTwinsMigration>()
                .AsImplementedInterfaces().SingleInstance();
#endif
            // Additional clients needed by registry services
            builder.RegisterType<TwinModuleActivationClient>()
                .AsImplementedInterfaces();
            builder.RegisterType<TwinModuleCertificateClient>()
                .AsImplementedInterfaces();
            builder.RegisterType<TwinModuleDiagnosticsClient>()
                .AsImplementedInterfaces();
            builder.RegisterType<PublisherModuleActivationClient>()
                .AsImplementedInterfaces();
            builder.RegisterType<PublisherModuleDiagnosticsClient>()
                .AsImplementedInterfaces();
            builder.RegisterType<OnboardingClient>()
                .AsImplementedInterfaces();

            builder.RegisterType<IoTHubConfigurationClient>()
                .AsImplementedInterfaces();
            builder.RegisterType<IoTHubEdgeBaseDeployment>()
                .AsImplementedInterfaces().SingleInstance();
            builder.RegisterType<LogAnalyticsConfig>()
                .AsImplementedInterfaces().SingleInstance();
            builder.RegisterType<IoTHubDiscovererDeployment>()
                .AsImplementedInterfaces().SingleInstance();

            // ... and auto start
            builder.RegisterType<HostAutoStart>()
                .AutoActivate()
                .AsImplementedInterfaces().SingleInstance();
        }
    }
}<|MERGE_RESOLUTION|>--- conflicted
+++ resolved
@@ -4,7 +4,6 @@
 // ------------------------------------------------------------
 
 namespace Microsoft.Azure.IIoT.Services.OpcUa.Registry {
-<<<<<<< HEAD
     using Microsoft.Azure.IIoT.Services.OpcUa.Registry.Runtime;
     using Microsoft.Azure.IIoT.Services.OpcUa.Registry.Auth;
     using Microsoft.Azure.IIoT.OpcUa.Registry.Clients;
@@ -13,26 +12,15 @@
     using Microsoft.Azure.IIoT.OpcUa.Registry.Migration;
     using Microsoft.Azure.IIoT.OpcUa.Registry.Deploy;
     using Microsoft.Azure.IIoT.OpcUa.Api.Twin.Clients;
-    using Microsoft.Azure.IIoT.OpcUa.Api.Registry.Clients;
     using Microsoft.Azure.IIoT.OpcUa.Api.Publisher.Clients;
-=======
-    using Autofac;
-    using Autofac.Extensions.DependencyInjection;
-    using Microsoft.ApplicationInsights.Extensibility;
-    using Microsoft.AspNetCore.Builder;
-    using Microsoft.AspNetCore.Hosting;
->>>>>>> 6909e9a9
     using Microsoft.Azure.IIoT.AspNetCore.Auth;
     using Microsoft.Azure.IIoT.AspNetCore.Auth.Clients;
     using Microsoft.Azure.IIoT.AspNetCore.Correlation;
-<<<<<<< HEAD
-    using Microsoft.Azure.IIoT.Diagnostics.Runtime;
-    using Microsoft.Azure.IIoT.Utils;
-=======
     using Microsoft.Azure.IIoT.AspNetCore.Cors;
     using Microsoft.Azure.IIoT.Auth;
     using Microsoft.Azure.IIoT.Diagnostics.AppInsights.Default;
->>>>>>> 6909e9a9
+    using Microsoft.Azure.IIoT.Diagnostics.Runtime;
+    using Microsoft.Azure.IIoT.Utils;
     using Microsoft.Azure.IIoT.Http.Default;
     using Microsoft.Azure.IIoT.Http.Ssl;
     using Microsoft.Azure.IIoT.Hub.Client;
@@ -41,24 +29,19 @@
     using Microsoft.Azure.IIoT.Messaging.ServiceBus.Clients;
     using Microsoft.Azure.IIoT.Messaging.ServiceBus.Services;
     using Microsoft.Azure.IIoT.Module.Default;
-    using Microsoft.Azure.IIoT.OpcUa.Api.Registry.Clients;
-    using Microsoft.Azure.IIoT.OpcUa.Api.Twin.Clients;
-    using Microsoft.Azure.IIoT.OpcUa.Registry;
-    using Microsoft.Azure.IIoT.OpcUa.Registry.Clients;
-    using Microsoft.Azure.IIoT.OpcUa.Registry.Deploy;
-    using Microsoft.Azure.IIoT.OpcUa.Registry.Migration;
-    using Microsoft.Azure.IIoT.OpcUa.Registry.Services;
     using Microsoft.Azure.IIoT.Serializers;
-    using Microsoft.Azure.IIoT.Services.OpcUa.Registry.Auth;
-    using Microsoft.Azure.IIoT.Services.OpcUa.Registry.Runtime;
     using Microsoft.Azure.IIoT.Storage.CosmosDb.Services;
     using Microsoft.Azure.IIoT.Storage.Default;
-    using Microsoft.Azure.IIoT.Utils;
+    using Microsoft.AspNetCore.Builder;
+    using Microsoft.AspNetCore.Hosting;
     using Microsoft.Extensions.Configuration;
     using Microsoft.Extensions.DependencyInjection;
     using Microsoft.Extensions.Hosting;
     using Microsoft.Extensions.Logging;
     using Microsoft.OpenApi.Models;
+    using Microsoft.ApplicationInsights.Extensibility;
+    using Autofac;
+    using Autofac.Extensions.DependencyInjection;
     using Prometheus;
     using System;
     using ILogger = Serilog.ILogger;
