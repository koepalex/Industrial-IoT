// ------------------------------------------------------------
//  Copyright (c) Microsoft Corporation.  All rights reserved.
//  Licensed under the MIT License (MIT). See License.txt in the repo root for license information.
// ------------------------------------------------------------

namespace Microsoft.Azure.IIoT.Services.Processor.Events {

    using Microsoft.Azure.IIoT.Services.Processor.Events.Runtime;
    using Microsoft.Azure.IIoT.OpcUa.Registry;
    using Microsoft.Azure.IIoT.OpcUa.Registry.Handlers;
    using Microsoft.Azure.IIoT.OpcUa.Registry.Events.v2;
<<<<<<< HEAD
    using Microsoft.Azure.IIoT.OpcUa.Publisher.Default;
    using Microsoft.Azure.IIoT.Exceptions;
=======
>>>>>>> 8b646a1e
    using Microsoft.Azure.IIoT.Messaging.Default;
    using Microsoft.Azure.IIoT.Messaging.ServiceBus.Clients;
    using Microsoft.Azure.IIoT.Messaging.ServiceBus.Services;
    using Microsoft.Azure.IIoT.Hub.Processor.EventHub;
    using Microsoft.Azure.IIoT.Hub.Processor.Services;
    using Microsoft.Azure.IIoT.Hub.Services;
    using Microsoft.Azure.IIoT.Hub.Client;
    using Microsoft.Azure.IIoT.Http.Default;
    using Microsoft.Azure.IIoT.Http.Ssl;
    using Microsoft.Azure.IIoT.Auth.Clients;
    using Microsoft.Azure.IIoT.Serializers;

    using Microsoft.Extensions.Configuration;
    using Microsoft.Extensions.DependencyInjection;
    using Microsoft.Extensions.Hosting;
    using Autofac;
    using Autofac.Extensions.DependencyInjection;
    using Serilog;
    using System;
<<<<<<< HEAD
    using System.IO;
    using System.Runtime.Loader;
    using System.Threading.Tasks;
    using Microsoft.Azure.IIoT.OpcUa.Publisher;
    using Microsoft.Azure.IIoT.Storage.CosmosDb.Services;
=======
>>>>>>> 8b646a1e

    /// <summary>
    /// IoT Hub device events event processor host.  Processes all
    /// events from devices including onboarding and discovery events.
    /// </summary>
    public static class Program {

        /// <summary>   
        /// Main entry point for iot hub device event processor host
        /// </summary>
        /// <param name="args"></param>
        public static void Main(string[] args) {
            CreateHostBuilder(args).Build().Run();
        }

        /// <summary>
        /// Create host builder
        /// </summary>
        /// <param name="args"></param>
        /// <returns></returns>
        public static IHostBuilder CreateHostBuilder(string[] args) {
            return Host.CreateDefaultBuilder(args)
                .ConfigureHostConfiguration(configHost => {
                    configHost.AddFromDotEnvFile()
                    .AddEnvironmentVariables()
                    .AddEnvironmentVariables(EnvironmentVariableTarget.User)
                    // Above configuration providers will provide connection
                    // details for KeyVault configuration provider.
                    .AddFromKeyVault(providerPriority: ConfigurationProviderPriority.Lowest);
                })
                .UseServiceProviderFactory(new AutofacServiceProviderFactory())
                .ConfigureContainer<ContainerBuilder>((hostBuilderContext, builder) => {
                    // registering services in the Autofac ContainerBuilder
                    ConfigureContainer(builder, hostBuilderContext.Configuration);
                })
                .ConfigureServices((hostBuilderContext, services) => {
                    ConfigureServices(services, hostBuilderContext.Configuration);
                })
                .UseSerilog();
        }

        /// <summary>
        /// This is where you register dependencies, add services to the container.
        /// </summary>
        /// <param name="services"></param>
        /// <param name="configuration"></param>
        public static void ConfigureServices(
            IServiceCollection services,
            IConfiguration configuration
        ) {
            services.AddHostedService<HostStarterService>();
        }

        /// <summary>
        /// Autofac configuration.
        /// </summary>
        /// <param name="builder"></param>
        /// <param name="configuration"></param>
        public static ContainerBuilder ConfigureContainer(
            ContainerBuilder builder,
            IConfiguration configuration
        ) {
            var serviceInfo = new ServiceInfo();
            var config = new Config(configuration);

            // Making sure that we reuse the same ServiceInfo instance.
            builder.RegisterInstance(serviceInfo)
                .AsImplementedInterfaces();

            // Register configuration interfaces
            builder.RegisterInstance(config)
                .AsSelf()
                .AsImplementedInterfaces();
            builder.RegisterInstance(config.Configuration)
                .AsImplementedInterfaces();

            // Add Application Insights dependency tracking.
            builder.AddDependencyTracking(config, serviceInfo);

            // Add diagnostics
            builder.AddDiagnostics(config);

            // Register http client module
            builder.RegisterModule<HttpClientModule>();
#if DEBUG
            builder.RegisterType<NoOpCertValidator>()
                .AsImplementedInterfaces();
#endif
            // Add serializers
            builder.RegisterModule<NewtonSoftJsonModule>();

            // Add unattended authentication
            builder.RegisterModule<UnattendedAuthentication>();

            // Event processor services for onboarding consumer
            builder.RegisterType<EventProcessorHost>()
                .AsImplementedInterfaces().SingleInstance();
            builder.RegisterType<EventProcessorFactory>()
                .AsImplementedInterfaces();

            // Handle iot hub telemetry events...
            builder.RegisterType<IoTHubServiceHttpClient>()
                .AsImplementedInterfaces();
            builder.RegisterType<IoTHubDeviceEventHandler>()
                .AsImplementedInterfaces();
            // ... and pass to the following handlers:

            // 1.) Handler for discovery progress
            builder.RegisterType<DiscoveryProgressHandler>()
                .AsImplementedInterfaces();
            builder.RegisterType<DiscoveryProgressEventBusPublisher>()
                .AsImplementedInterfaces();

            // 2.) Handlers for twin and device change events ...
            builder.RegisterModule<RegistryTwinEventHandlers>();

            // 3.) Publisher events
            // TODO: because of dependencies should be in seperate processor
            builder.RegisterType<WriterGroupTwinEventHandler>()
                .AsImplementedInterfaces();
            builder.RegisterType<WriterGroupEventHandler>()
                .AsImplementedInterfaces();
            builder.RegisterModule<PublisherServices>();
            builder.RegisterType<CosmosDbServiceClient>()
                .AsImplementedInterfaces();

            // ... publish events to registered event bus
            builder.RegisterType<EventBusHost>()
                .AsImplementedInterfaces().SingleInstance();
            builder.RegisterType<ServiceBusClientFactory>()
                .AsImplementedInterfaces();
            builder.RegisterType<ServiceBusEventBus>()
                .AsImplementedInterfaces().SingleInstance();

            return builder;
        }
    }
}<|MERGE_RESOLUTION|>--- conflicted
+++ resolved
@@ -4,28 +4,23 @@
 // ------------------------------------------------------------
 
 namespace Microsoft.Azure.IIoT.Services.Processor.Events {
-
     using Microsoft.Azure.IIoT.Services.Processor.Events.Runtime;
     using Microsoft.Azure.IIoT.OpcUa.Registry;
     using Microsoft.Azure.IIoT.OpcUa.Registry.Handlers;
     using Microsoft.Azure.IIoT.OpcUa.Registry.Events.v2;
-<<<<<<< HEAD
-    using Microsoft.Azure.IIoT.OpcUa.Publisher.Default;
-    using Microsoft.Azure.IIoT.Exceptions;
-=======
->>>>>>> 8b646a1e
+    using Microsoft.Azure.IIoT.OpcUa.Publisher;
     using Microsoft.Azure.IIoT.Messaging.Default;
     using Microsoft.Azure.IIoT.Messaging.ServiceBus.Clients;
     using Microsoft.Azure.IIoT.Messaging.ServiceBus.Services;
     using Microsoft.Azure.IIoT.Hub.Processor.EventHub;
     using Microsoft.Azure.IIoT.Hub.Processor.Services;
+    using Microsoft.Azure.IIoT.Storage.CosmosDb.Services;
     using Microsoft.Azure.IIoT.Hub.Services;
     using Microsoft.Azure.IIoT.Hub.Client;
     using Microsoft.Azure.IIoT.Http.Default;
     using Microsoft.Azure.IIoT.Http.Ssl;
     using Microsoft.Azure.IIoT.Auth.Clients;
     using Microsoft.Azure.IIoT.Serializers;
-
     using Microsoft.Extensions.Configuration;
     using Microsoft.Extensions.DependencyInjection;
     using Microsoft.Extensions.Hosting;
@@ -33,14 +28,6 @@
     using Autofac.Extensions.DependencyInjection;
     using Serilog;
     using System;
-<<<<<<< HEAD
-    using System.IO;
-    using System.Runtime.Loader;
-    using System.Threading.Tasks;
-    using Microsoft.Azure.IIoT.OpcUa.Publisher;
-    using Microsoft.Azure.IIoT.Storage.CosmosDb.Services;
-=======
->>>>>>> 8b646a1e
 
     /// <summary>
     /// IoT Hub device events event processor host.  Processes all
@@ -48,7 +35,7 @@
     /// </summary>
     public static class Program {
 
-        /// <summary>   
+        /// <summary>
         /// Main entry point for iot hub device event processor host
         /// </summary>
         /// <param name="args"></param>
@@ -77,21 +64,9 @@
                     ConfigureContainer(builder, hostBuilderContext.Configuration);
                 })
                 .ConfigureServices((hostBuilderContext, services) => {
-                    ConfigureServices(services, hostBuilderContext.Configuration);
+                    services.AddHostedService<HostStarterService>();
                 })
                 .UseSerilog();
-        }
-
-        /// <summary>
-        /// This is where you register dependencies, add services to the container.
-        /// </summary>
-        /// <param name="services"></param>
-        /// <param name="configuration"></param>
-        public static void ConfigureServices(
-            IServiceCollection services,
-            IConfiguration configuration
-        ) {
-            services.AddHostedService<HostStarterService>();
         }
 
         /// <summary>
@@ -99,10 +74,9 @@
         /// </summary>
         /// <param name="builder"></param>
         /// <param name="configuration"></param>
-        public static ContainerBuilder ConfigureContainer(
-            ContainerBuilder builder,
-            IConfiguration configuration
-        ) {
+        public static ContainerBuilder ConfigureContainer(ContainerBuilder builder,
+            IConfiguration configuration) {
+
             var serviceInfo = new ServiceInfo();
             var config = new Config(configuration);
 
