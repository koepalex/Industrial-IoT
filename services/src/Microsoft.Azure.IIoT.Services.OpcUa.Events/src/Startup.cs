﻿// ------------------------------------------------------------
//  Copyright (c) Microsoft Corporation.  All rights reserved.
//  Licensed under the MIT License (MIT). See License.txt in the repo root for license information.
// ------------------------------------------------------------

namespace Microsoft.Azure.IIoT.Services.OpcUa.Events {
    using Microsoft.Azure.IIoT.Services.OpcUa.Events.Runtime;
    using Microsoft.Azure.IIoT.Services.OpcUa.Events.Auth;
    using Microsoft.Azure.IIoT.AspNetCore.Auth;
    using Microsoft.Azure.IIoT.AspNetCore.Auth.Clients;
    using Microsoft.Azure.IIoT.AspNetCore.Cors;
    using Microsoft.Azure.IIoT.AspNetCore.Correlation;
    using Microsoft.Azure.IIoT.Core.Messaging.EventHub;
    using Microsoft.Azure.IIoT.Http.Default;
    using Microsoft.Azure.IIoT.Http.Ssl;
    using Microsoft.Azure.IIoT.Hub.Processor.Services;
    using Microsoft.Azure.IIoT.Hub.Processor.EventHub;
    using Microsoft.Azure.IIoT.Auth;
    using Microsoft.Azure.IIoT.Messaging;
    using Microsoft.Azure.IIoT.Messaging.Default;
    using Microsoft.Azure.IIoT.Messaging.ServiceBus.Clients;
    using Microsoft.Azure.IIoT.Messaging.ServiceBus.Services;
    using Microsoft.Azure.IIoT.Messaging.SignalR.Services;
    using Microsoft.Azure.IIoT.OpcUa.Api.Publisher.Clients;
    using Microsoft.Azure.IIoT.OpcUa.Api.Registry.Clients;
    using Microsoft.Azure.IIoT.OpcUa.Subscriber.Handlers;
    using Microsoft.Azure.IIoT.Serializers;
    using Microsoft.Azure.IIoT.Utils;
    using Microsoft.AspNetCore.Builder;
    using Microsoft.AspNetCore.Hosting;
    using Microsoft.Extensions.Configuration;
    using Microsoft.Extensions.DependencyInjection;
    using Microsoft.Extensions.Hosting;
    using Microsoft.Extensions.Logging;
    using Microsoft.OpenApi.Models;
    using Autofac;
    using Autofac.Extensions.DependencyInjection;
    using Prometheus;
    using System;

    /// <summary>
    /// Webservice startup
    /// </summary>
    public class Startup {

        /// <summary>
        /// Configuration - Initialized in constructor
        /// </summary>
        public Config Config { get; }

        /// <summary>
        /// Service info - Initialized in constructor
        /// </summary>
        public ServiceInfo ServiceInfo { get; } = new ServiceInfo();

        /// <summary>
        /// Current hosting environment - Initialized in constructor
        /// </summary>
        public IWebHostEnvironment Environment { get; }

        /// <summary>
        /// Create startup
        /// </summary>
        /// <param name="env"></param>
        /// <param name="configuration"></param>
        public Startup(IWebHostEnvironment env, IConfiguration configuration) :
            this(env, new Config(new ConfigurationBuilder()
                .AddConfiguration(configuration)
                .AddFromDotEnvFile()
                .AddEnvironmentVariables()
                .AddEnvironmentVariables(EnvironmentVariableTarget.User)
                // Above configuration providers will provide connection
                // details for KeyVault configuration provider.
                .AddFromKeyVault(providerPriority: ConfigurationProviderPriority.Lowest)
                .Build())) {
        }

        /// <summary>
        /// Create startup
        /// </summary>
        /// <param name="env"></param>
        /// <param name="configuration"></param>
        public Startup(IWebHostEnvironment env, Config configuration) {
            Environment = env;
            Config = configuration;
        }

        /// <summary>
        /// This is where you register dependencies, add services to the
        /// container. This method is called by the runtime, before the
        /// Configure method below.
        /// </summary>
        /// <param name="services"></param>
        /// <returns></returns>
        public void ConfigureServices(IServiceCollection services) {

            // services.AddLogging(o => o.AddConsole().AddDebug());

            services.AddHeaderForwarding();
            services.AddCors();
            services.AddHealthChecks();
            services.AddDistributedMemoryCache();

            services.AddHttpsRedirect();
            services.AddAuthentication()
                .AddJwtBearerProvider(AuthProvider.AzureAD)
                .AddJwtBearerProvider(AuthProvider.AuthService);
            services.AddAuthorizationPolicies(
                Policies.RoleMapping,
                Policies.CanRead,
                Policies.CanWrite);

            // Add controllers as services so they'll be resolved.
            services.AddControllers().AddSerializers();

            // Add signalr and optionally configure signalr service
            services.AddSignalR()
                .AddJsonSerializer()
                .AddMessagePackSerializer()
                .AddAzureSignalRService(Config);

            services.AddSwagger(ServiceInfo.Name, ServiceInfo.Description);
        }

        /// <summary>
        /// This method is called by the runtime, after the ConfigureServices
        /// method above and used to add middleware
        /// </summary>
        /// <param name="app"></param>
        /// <param name="appLifetime"></param>
        public void Configure(IApplicationBuilder app, IHostApplicationLifetime appLifetime) {
            var applicationContainer = app.ApplicationServices.GetAutofacRoot();

            app.UsePathBase();
            app.UseHeaderForwarding();

            app.UseRouting();
            app.UseHttpMetrics();
            app.EnableCors();

            app.UseJwtBearerAuthentication();
            app.UseAuthorization();
            app.UseHttpsRedirect();

            app.UseCorrelation();
            app.UseSwagger();
<<<<<<< HEAD
=======
            app.UseMetricServer();
            app.UseHttpMetrics();
>>>>>>> b76af90a
            app.UseEndpoints(endpoints => {
                endpoints.MapMetrics();
                endpoints.MapHubs();
                endpoints.MapControllers();
                endpoints.MapHealthChecks("/healthz");
            });

            // If you want to dispose of resources that have been resolved in the
            // application container, register for the "ApplicationStopped" event.
            appLifetime.ApplicationStopped.Register(applicationContainer.Dispose);
        }

        /// <summary>
        /// Autofac configuration.
        /// </summary>
        /// <param name="builder"></param>
        public virtual void ConfigureContainer(ContainerBuilder builder) {

            // Register service info and configuration interfaces
            builder.RegisterInstance(ServiceInfo)
                .AsImplementedInterfaces();
            builder.RegisterInstance(Config)
                .AsImplementedInterfaces();
            builder.RegisterInstance(Config.Configuration)
                .AsImplementedInterfaces();

            // Add diagnostics
            builder.AddDiagnostics(Config);

            // Register http client module
            builder.RegisterModule<HttpClientModule>();
#if DEBUG
            builder.RegisterType<NoOpCertValidator>()
                .AsImplementedInterfaces();
#endif
            // Add serializers
            builder.RegisterModule<MessagePackModule>();
            builder.RegisterModule<NewtonSoftJsonModule>();

            // Add service to service authentication
            builder.RegisterModule<WebApiAuthentication>();

            // CORS setup
            builder.RegisterType<CorsSetup>()
                .AsImplementedInterfaces();

            // Application event hub
            builder.RegisterType<SignalRHub<ApplicationsHub>>()
                .AsImplementedInterfaces().SingleInstance();
            builder.RegisterType<
                ApplicationEventForwarder<ApplicationsHub>>()
                .AsImplementedInterfaces().SingleInstance();

            // Endpoints event hub
            builder.RegisterType<SignalRHub<EndpointsHub>>()
                .AsImplementedInterfaces().SingleInstance();
            builder.RegisterType<
                EndpointEventForwarder<EndpointsHub>>()
                .AsImplementedInterfaces().SingleInstance();

            // Gateways event hub
            builder.RegisterType<SignalRHub<GatewaysHub>>()
                .AsImplementedInterfaces().SingleInstance();
            builder.RegisterType<
                GatewayEventForwarder<GatewaysHub>>()
                .AsImplementedInterfaces().SingleInstance();

            // Twin event hub
            builder.RegisterType<SignalRHub<SupervisorsHub>>()
                .AsImplementedInterfaces().SingleInstance();
            builder.RegisterType<
                SupervisorEventForwarder<SupervisorsHub>>()
                .AsImplementedInterfaces().SingleInstance();

            // Publishers event hub
            builder.RegisterType<SignalRHub<PublishersHub>>()
                .AsImplementedInterfaces().SingleInstance();
            builder.RegisterType<
                PublisherEventForwarder<PublishersHub>>()
                .AsImplementedInterfaces().SingleInstance();
            builder.RegisterType<
                MonitoredItemMessagePublisher<PublishersHub>>()
                .AsImplementedInterfaces().SingleInstance();

            // Discovery event hub
            builder.RegisterType<SignalRHub<DiscoverersHub>>()
                .AsImplementedInterfaces().SingleInstance();
            builder.RegisterType<
                DiscoveryProgressForwarder<DiscoverersHub>>()
                .AsImplementedInterfaces().SingleInstance();
            builder.RegisterType<
                DiscovererEventForwarder<DiscoverersHub>>()
                .AsImplementedInterfaces().SingleInstance();


            // TODO: add writers and writer group events



            // Register event bus for integration events
            builder.RegisterType<EventBusHost>()
                .AsImplementedInterfaces().SingleInstance();
            builder.RegisterType<ServiceBusClientFactory>()
                .AsImplementedInterfaces();
            builder.RegisterType<ServiceBusEventBus>()
                .AsImplementedInterfaces().SingleInstance()
                .IfNotRegistered(typeof(IEventBus));

            // Register event processor host for telemetry
            builder.RegisterType<EventProcessorHost>()
                .AsImplementedInterfaces().SingleInstance()
                .IfNotRegistered(typeof(IEventProcessingHost));
            builder.RegisterType<EventProcessorFactory>()
                .AsImplementedInterfaces();
            builder.RegisterType<EventHubDeviceEventHandler>()
                .AsImplementedInterfaces();

            // Handle opc-ua pub/sub telemetry subscriptions ...
            builder.RegisterType<MonitoredItemSampleModelHandler>()
                .AsImplementedInterfaces();
            builder.RegisterType<NetworkMessageModelHandler>()
                .AsImplementedInterfaces();

            // ... and auto start
            builder.RegisterType<HostAutoStart>()
                .AutoActivate()
                .AsImplementedInterfaces().SingleInstance();
        }
    }
}<|MERGE_RESOLUTION|>--- conflicted
+++ resolved
@@ -144,11 +144,10 @@
 
             app.UseCorrelation();
             app.UseSwagger();
-<<<<<<< HEAD
-=======
+
             app.UseMetricServer();
             app.UseHttpMetrics();
->>>>>>> b76af90a
+
             app.UseEndpoints(endpoints => {
                 endpoints.MapMetrics();
                 endpoints.MapHubs();
