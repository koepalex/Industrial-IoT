--- conflicted
+++ resolved
@@ -7,11 +7,7 @@
     using Microsoft.Azure.IIoT.OpcUa.Api.Core.Models;
     using Microsoft.Azure.IIoT.OpcUa.Core.Models;
     using Microsoft.Azure.IIoT.OpcUa.Subscriber.Models;
-<<<<<<< HEAD
-    using Microsoft.Azure.IIoT.Auth.Models;
-=======
     using Microsoft.Azure.IIoT.OpcUa.Publisher.Models;
->>>>>>> f8e8586f
     using System.Linq;
 
     /// <summary>
@@ -55,16 +51,9 @@
             if (model == null) {
                 return null;
             }
-<<<<<<< HEAD
-            return new DemandModel {
-                Key = model.Key,
-                Operator = (OpcUa.Publisher.Models.DemandOperators?)model.Operator,
-                Value = model.Value
-=======
             return new ConfigurationVersionApiModel {
                 MajorVersion = model.MajorVersion,
                 MinorVersion = model.MinorVersion
->>>>>>> f8e8586f
             };
         }
 
@@ -122,17 +111,10 @@
             if (model == null) {
                 return null;
             }
-<<<<<<< HEAD
-            return new HeartbeatResultModel {
-                HeartbeatInstruction = (OpcUa.Publisher.Models.HeartbeatInstruction)model.HeartbeatInstruction,
-                LastActiveHeartbeat = model.LastActiveHeartbeat,
-                UpdatedJob = model.UpdatedJob.ToServiceModel()
-=======
             return new ContentFilterApiModel {
                 Elements = model.Elements?
                     .Select(e => e.ToApiModel())
                     .ToList()
->>>>>>> f8e8586f
             };
         }
 
@@ -160,20 +142,11 @@
             if (model == null) {
                 return null;
             }
-<<<<<<< HEAD
-            return new JobHeartbeatModel {
-                State = model.State?.Copy(),
-                ProcessMode = (OpcUa.Publisher.Models.ProcessMode)model.ProcessMode,
-                JobHash = model.JobHash,
-                JobId = model.JobId,
-                Status = (OpcUa.Publisher.Models.JobStatus)model.Status
-=======
             return new ContentFilterElementApiModel {
                 FilterOperands = model.FilterOperands?
                     .Select(f => f.ToApiModel())
                     .ToList(),
                 FilterOperator = (Core.Models.FilterOperatorType)model.FilterOperator
->>>>>>> f8e8586f
             };
         }
 
@@ -231,11 +204,6 @@
             if (model == null) {
                 return null;
             }
-<<<<<<< HEAD
-            return new JobProcessingInstructionModel {
-                ProcessMode = (OpcUa.Publisher.Models.ProcessMode?)model.ProcessMode,
-                Job = model.Job.ToServiceModel()
-=======
             return new DataSetMetaDataApiModel {
                 Name = model.Name,
                 ConfigurationVersion = model.ConfigurationVersion.ToApiModel(),
@@ -254,7 +222,6 @@
                     .Select(f => f.ToApiModel())
                     .ToList(),
                 Namespaces = model.Namespaces?.ToList()
->>>>>>> f8e8586f
             };
         }
 
@@ -337,20 +304,11 @@
             if (model == null) {
                 return null;
             }
-<<<<<<< HEAD
-            return new JobLifetimeDataModel {
-                Status = (OpcUa.Publisher.Models.JobStatus)model.Status,
-                Updated = model.Updated,
-                Created = model.Created,
-                ProcessingStatus = model.ProcessingStatus?
-                    .ToDictionary(k => k.Key, v => v.Value.ToServiceModel())
-=======
             return new DataSetWriterMessageSettingsApiModel {
                 ConfiguredSize = model.ConfiguredSize,
                 DataSetMessageContentMask = (DataSetContentMask?)model.DataSetMessageContentMask,
                 DataSetOffset = model.DataSetOffset,
                 NetworkMessageNumber = model.NetworkMessageNumber
->>>>>>> f8e8586f
             };
         }
 
@@ -379,17 +337,10 @@
             if (model == null) {
                 return null;
             }
-<<<<<<< HEAD
-            return new ProcessingStatusModel {
-                LastKnownHeartbeat = model.LastKnownHeartbeat,
-                LastKnownState = model.LastKnownState?.Copy(),
-                ProcessMode = (OpcUa.Publisher.Models.ProcessMode?)model.ProcessMode
-=======
             return new DiagnosticsApiModel {
                 AuditId = model.AuditId,
                 Level = (Core.Models.DiagnosticsLevel?)model.Level,
                 TimeStamp = model.TimeStamp
->>>>>>> f8e8586f
             };
         }
 
@@ -483,18 +434,11 @@
             if (model == null) {
                 return null;
             }
-<<<<<<< HEAD
-            return new WorkerHeartbeatModel {
-                WorkerId = model.WorkerId,
-                AgentId = model.AgentId,
-                Status = (OpcUa.Publisher.Models.WorkerStatus)model.Status
-=======
             return new EnumDescriptionApiModel {
                 Name = model.Name,
                 BuiltInType = model.BuiltInType,
                 DataTypeId = model.DataTypeId,
                 EnumDefinition = model.EnumDefinition.ToApiModel()
->>>>>>> f8e8586f
             };
         }
 
@@ -525,14 +469,9 @@
             }
             return new EnumFieldApiModel {
                 Name = model.Name,
-<<<<<<< HEAD
-                JobConfigurationType = model.JobConfigurationType,
-                Status = (OpcUa.Publisher.Models.JobStatus?)model.Status
-=======
                 Description = model.Description.ToApiModel(),
                 DisplayName = model.DisplayName.ToApiModel(),
                 Value = model.Value
->>>>>>> f8e8586f
             };
         }
 
@@ -561,13 +500,6 @@
             if (model == null) {
                 return null;
             }
-<<<<<<< HEAD
-            return new WorkerInfoModel {
-                WorkerId = model.WorkerId,
-                AgentId = model.AgentId,
-                Status = (OpcUa.Publisher.Models.WorkerStatus)model.Status,
-                LastSeen = model.LastSeen
-=======
             return new FieldMetaDataApiModel {
                 Description = model.Description.ToApiModel(),
                 ArrayDimensions = model.ArrayDimensions?.ToList(),
@@ -580,7 +512,6 @@
                 Properties = model.Properties?
                     .ToDictionary(k => k.Key, v => v.Value),
                 ValueRank = model.ValueRank
->>>>>>> f8e8586f
             };
         }
 
