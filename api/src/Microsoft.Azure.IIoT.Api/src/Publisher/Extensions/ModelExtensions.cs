--- conflicted
+++ resolved
@@ -33,6 +33,7 @@
                 DisplayName = model.DisplayName,
                 ServerTimestamp = model.ServerTimestamp,
                 ServerPicoseconds = model.ServerPicoseconds,
+                SequenceNumber = model.SequenceNumber,
                 SourceTimestamp = model.SourceTimestamp,
                 SourcePicoseconds = model.SourcePicoseconds,
                 Timestamp = model.Timestamp,
@@ -571,22 +572,9 @@
                 Alias = model.Alias,
                 Value = model.Value,
                 NodeId = model.NodeId,
-<<<<<<< HEAD
                 AttributeId = (OpcUa.Core.Models.NodeAttribute?)model.AttributeId,
                 BrowsePath = model.BrowsePath,
                 IndexRange = model.IndexRange
-=======
-                DisplayName = model.DisplayName,
-                ServerTimestamp = model.ServerTimestamp,
-                ServerPicoseconds = model.ServerPicoseconds,
-                SourceTimestamp = model.SourceTimestamp,
-                SourcePicoseconds = model.SourcePicoseconds,
-                Timestamp = model.Timestamp,
-                SequenceNumber = model.SequenceNumber,
-                Value = model.Value?.Copy(),
-                DataType = model.DataType,
-                Status = model.Status
->>>>>>> 8b646a1e
             };
         }
 
